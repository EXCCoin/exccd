package consensus

import (
	"bytes"
	"encoding/hex"
	"errors"
	"hash"
	"math"
	"math/big"
	"math/rand"
	"sort"
	"strconv"
	"testing"

	"crypto/sha256"
	"encoding/binary"
	"github.com/minio/blake2b-simd"
)

var (
	expandCompressTests = createExpandCompressTests()
	miningTests         = createMiningTests()
	validationTests     = createValidationTests()
)

//compressArray compresses (shrinks) an array
// it is the reverse function of expandArray
func compressArray(in []byte, outLen, bitLen, bytePad int) ([]byte, error) {
	if bitLen < 8 {
		return nil, errors.New("bitLen < 8")
	}
	if wordSize < 7+bitLen {
		return nil, errors.New("wordSize < 7+bitLen")
	}
	inWidth := (bitLen+7)/8 + bytePad
	if outLen != bitLen*len(in)/(8*inWidth) {
		return nil, errors.New("bitLen*len(in)/(8*inWidth)")
	}
	out := make([]byte, outLen)
	bitLenMask := (1 << uint(bitLen)) - 1
	accBits, accVal, j := 0, 0, 0

	for i := 0; i < outLen; i++ {
		if accBits < 8 {
			accVal = ((accVal << uint(bitLen)) & wordMask) | int(in[j])
			for x := bytePad; x < inWidth; x++ {
				v := int(in[j+x])
				a1 := bitLenMask >> (uint(8 * (inWidth - x - 1)))
				b := ((v & a1) & 0xFF) << uint(8*(inWidth-x-1))
				accVal = accVal | b
			}
			j += inWidth
			accBits += bitLen
		}
		accBits -= 8
		out[i] = byte((accVal >> uint(accBits)) & 0xFF)
	}

	return out, nil
}

func createExpandCompressTests() []expandCompressTest {
	return []expandCompressTest{
		{11, 0, decodeHex("ffffffffffffffffffffff"), decodeHex("07ff07ff07ff07ff07ff07ff07ff07ff")},
		{21, 0, decodeHex("aaaaad55556aaaab55555aaaaad55556aaaab55555"), decodeHex("155555155555155555155555155555155555155555155555")},
		{21, 0, decodeHex("000220000a7ffffe00123022b38226ac19bdf23456"), decodeHex("0000440000291fffff0001230045670089ab00cdef123456")},
		{14, 0, decodeHex("cccf333cccf333cccf333cccf333cccf333cccf333cccf333cccf333"), decodeHex("3333333333333333333333333333333333333333333333333333333333333333")},
		{11, 2, decodeHex("ffffffffffffffffffffff"), decodeHex("000007ff000007ff000007ff000007ff000007ff000007ff000007ff000007ff")},
	}
}

func createValidationTests() []validationTest {
	return []validationTest{
		{96, 5, []byte("Equihash is an asymmetric PoW based on the Generalised Birthday problem."), 1, []int{2261, 15185, 36112, 104243, 23779, 118390, 118332, 130041, 32642, 69878, 76925, 80080, 45858, 116805, 92842, 111026, 15972, 115059, 85191, 90330, 68190, 122819, 81830, 91132, 23460, 49807, 52426, 80391, 69567, 114474, 104973, 122568}, true},
		// Change one index
		{96, 5, []byte("Equihash is an asymmetric PoW based on the Generalised Birthday problem."), 1, []int{2262, 15185, 36112, 104243, 23779, 118390, 118332, 130041, 32642, 69878, 76925, 80080, 45858, 116805, 92842, 111026, 15972, 115059, 85191, 90330, 68190, 122819, 81830, 91132, 23460, 49807, 52426, 80391, 69567, 114474, 104973, 122568}, false},
		// Swap two arbitrary indices
		{96, 5, []byte("Equihash is an asymmetric PoW based on the Generalised Birthday problem."), 1, []int{45858, 15185, 36112, 104243, 23779, 118390, 118332, 130041, 32642, 69878, 76925, 80080, 2261, 116805, 92842, 111026, 15972, 115059, 85191, 90330, 68190, 122819, 81830, 91132, 23460, 49807, 52426, 80391, 69567, 114474, 104973, 122568}, false},
		// Reverse the first pair of indices
		{96, 5, []byte("Equihash is an asymmetric PoW based on the Generalised Birthday problem."), 1, []int{15185, 2261, 36112, 104243, 23779, 118390, 118332, 130041, 32642, 69878, 76925, 80080, 45858, 116805, 92842, 111026, 15972, 115059, 85191, 90330, 68190, 122819, 81830, 91132, 23460, 49807, 52426, 80391, 69567, 114474, 104973, 122568}, false},
		// Swap the first and second pairs of indices
		{96, 5, []byte("Equihash is an asymmetric PoW based on the Generalised Birthday problem."), 1, []int{36112, 104243, 2261, 15185, 23779, 118390, 118332, 130041, 32642, 69878, 76925, 80080, 45858, 116805, 92842, 111026, 15972, 115059, 85191, 90330, 68190, 122819, 81830, 91132, 23460, 49807, 52426, 80391, 69567, 114474, 104973, 122568}, false},
		// Swap the second-to-last and last pairs of indices
		{96, 5, []byte("Equihash is an asymmetric PoW based on the Generalised Birthday problem."), 1, []int{2261, 15185, 36112, 104243, 23779, 118390, 118332, 130041, 32642, 69878, 76925, 80080, 45858, 116805, 92842, 111026, 15972, 115059, 85191, 90330, 68190, 122819, 81830, 91132, 23460, 49807, 52426, 80391, 104973, 122568, 69567, 114474}, false},
		// Swap the first half and second half
		{96, 5, []byte("Equihash is an asymmetric PoW based on the Generalised Birthday problem."), 1, []int{15972, 115059, 85191, 90330, 68190, 122819, 81830, 91132, 23460, 49807, 52426, 80391, 69567, 114474, 104973, 122568, 2261, 15185, 36112, 104243, 23779, 118390, 118332, 130041, 32642, 69878, 76925, 80080, 45858, 116805, 92842, 111026}, false},
		// Sort the indices
		{96, 5, []byte("Equihash is an asymmetric PoW based on the Generalised Birthday problem."), 1, []int{2261, 15185, 15972, 23460, 23779, 32642, 36112, 45858, 49807, 52426, 68190, 69567, 69878, 76925, 80080, 80391, 81830, 85191, 90330, 91132, 92842, 104243, 104973, 111026, 114474, 115059, 116805, 118332, 118390, 122568, 122819, 130041}, false},
		// Duplicate indices
		{96, 5, []byte("Equihash is an asymmetric PoW based on the Generalised Birthday problem."), 1, []int{2261, 2261, 15185, 15185, 36112, 36112, 104243, 104243, 23779, 23779, 118390, 118390, 118332, 118332, 130041, 130041, 32642, 32642, 69878, 69878, 76925, 76925, 80080, 80080, 45858, 45858, 116805, 116805, 92842, 92842, 111026, 111026}, false},
		// Duplicate first half
		{96, 5, []byte("Equihash is an asymmetric PoW based on the Generalised Birthday problem."), 1, []int{2261, 15185, 36112, 104243, 23779, 118390, 118332, 130041, 32642, 69878, 76925, 80080, 45858, 116805, 92842, 111026, 2261, 15185, 36112, 104243, 23779, 118390, 118332, 130041, 32642, 69878, 76925, 80080, 45858, 116805, 92842, 111026}, false},
		{96, 5, []byte("block header"), 1, []int{1911, 96020, 94086, 96830, 7895, 51522, 56142, 62444, 15441, 100732, 48983, 64776, 27781, 85932, 101138, 114362, 4497, 14199, 36249, 41817, 23995, 93888, 35798, 96337, 5530, 82377, 66438, 85247, 39332, 78978, 83015, 123505}, true},
		{96, 5, []byte("Equihash is an asymmetric PoW based on the Generalised Birthday problem."), 2, []int{6005, 59843, 55560, 70361, 39140, 77856, 44238, 57702, 32125, 121969, 108032, 116542, 37925, 75404, 48671, 111682, 6937, 93582, 53272, 77545, 13715, 40867, 73187, 77853, 7348, 70313, 24935, 24978, 25967, 41062, 58694, 110036}, true},
		{200, 9, []byte("block header"), 0, []int{4313, 223176, 448870, 1692641, 214911, 551567, 1696002, 1768726, 500589, 938660, 724628, 1319625, 632093, 1474613, 665376, 1222606, 244013, 528281, 1741992, 1779660, 313314, 996273, 435612, 1270863, 337273, 1385279, 1031587, 1147423, 349396, 734528, 902268, 1678799, 10902, 1231236, 1454381, 1873452, 120530, 2034017, 948243, 1160178, 198008, 1704079, 1087419, 1734550, 457535, 698704, 649903, 1029510, 75564, 1860165, 1057819, 1609847, 449808, 527480, 1106201, 1252890, 207200, 390061, 1557573, 1711408, 396772, 1026145, 652307, 1712346, 10680, 1027631, 232412, 974380, 457702, 1827006, 1316524, 1400456, 91745, 2032682, 192412, 710106, 556298, 1963798, 1329079, 1504143, 102455, 974420, 639216, 1647860, 223846, 529637, 425255, 680712, 154734, 541808, 443572, 798134, 322981, 1728849, 1306504, 1696726, 57884, 913814, 607595, 1882692, 236616, 1439683, 420968, 943170, 1014827, 1446980, 1468636, 1559477, 1203395, 1760681, 1439278, 1628494, 195166, 198686, 349906, 1208465, 917335, 1361918, 937682, 1885495, 494922, 1745948, 1320024, 1826734, 847745, 894084, 1484918, 1523367, 7981, 1450024, 861459, 1250305, 226676, 329669, 339783, 1935047, 369590, 1564617, 939034, 1908111, 1147449, 1315880, 1276715, 1428599, 168956, 1442649, 766023, 1171907, 273361, 1902110, 1169410, 1786006, 413021, 1465354, 707998, 1134076, 977854, 1604295, 1369720, 1486036, 330340, 1587177, 502224, 1313997, 400402, 1667228, 889478, 946451, 470672, 2019542, 1023489, 2067426, 658974, 876859, 794443, 1667524, 440815, 1099076, 897391, 1214133, 953386, 1932936, 1100512, 1362504, 874364, 975669, 1277680, 1412800, 1227580, 1857265, 1312477, 1514298, 12478, 219890, 534265, 1351062, 65060, 651682, 627900, 1331192, 123915, 865936, 1218072, 1732445, 429968, 1097946, 947293, 1323447, 157573, 1212459, 923792, 1943189, 488881, 1697044, 915443, 2095861, 333566, 732311, 336101, 1600549, 575434, 1978648, 1071114, 1473446, 50017, 54713, 367891, 2055483, 561571, 1714951, 715652, 1347279, 584549, 1642138, 1002587, 1125289, 1364767, 1382627, 1387373, 2054399, 97237, 1677265, 707752, 1265819, 121088, 1810711, 1755448, 1858538, 444653, 1130822, 514258, 1669752, 578843, 729315, 1164894, 1691366, 15609, 1917824, 173620, 587765, 122779, 2024998, 804857, 1619761, 110829, 1514369, 410197, 493788, 637666, 1765683, 782619, 1186388, 494761, 1536166, 1582152, 1868968, 825150, 1709404, 1273757, 1657222, 817285, 1955796, 1014018, 1961262, 873632, 1689675, 985486, 1008905, 130394, 897076, 419669, 535509, 980696, 1557389, 1244581, 1738170, 197814, 1879515, 297204, 1165124, 883018, 1677146, 1545438, 2017790, 345577, 1821269, 761785, 1014134, 746829, 751041, 930466, 1627114, 507500, 588000, 1216514, 1501422, 991142, 1378804, 1797181, 1976685, 60742, 780804, 383613, 645316, 770302, 952908, 1105447, 1878268, 504292, 1961414, 693833, 1198221, 906863, 1733938, 1315563, 2049718, 230826, 2064804, 1224594, 1434135, 897097, 1961763, 993758, 1733428, 306643, 1402222, 532661, 627295, 453009, 973231, 1746809, 1857154, 263652, 1683026, 1082106, 1840879, 768542, 1056514, 888164, 1529401, 327387, 1708909, 961310, 1453127, 375204, 878797, 1311831, 1969930, 451358, 1229838, 583937, 1537472, 467427, 1305086, 812115, 1065593, 532687, 1656280, 954202, 1318066, 1164182, 1963300, 1232462, 1722064, 17572, 923473, 1715089, 2079204, 761569, 1557392, 1133336, 1183431, 175157, 1560762, 418801, 927810, 734183, 825783, 1844176, 1951050, 317246, 336419, 711727, 1630506, 634967, 1595955, 683333, 1461390, 458765, 1834140, 1114189, 1761250, 459168, 1897513, 1403594, 1478683, 29456, 1420249, 877950, 1371156, 767300, 1848863, 1607180, 1819984, 96859, 1601334, 171532, 2068307, 980009, 2083421, 1329455, 2030243, 69434, 1965626, 804515, 1339113, 396271, 1252075, 619032, 2080090, 84140, 658024, 507836, 772757, 154310, 1580686, 706815, 1024831, 66704, 614858, 256342, 957013, 1488503, 1615769, 1515550, 1888497, 245610, 1333432, 302279, 776959, 263110, 1523487, 623933, 2013452, 68977, 122033, 680726, 1849411, 426308, 1292824, 460128, 1613657, 234271, 971899, 1320730, 1559313, 1312540, 1837403, 1690310, 2040071, 149918, 380012, 785058, 1675320, 267071, 1095925, 1149690, 1318422, 361557, 1376579, 1587551, 1715060, 1224593, 1581980, 1354420, 1850496, 151947, 748306, 1987121, 2070676, 273794, 981619, 683206, 1485056, 766481, 2047708, 930443, 2040726, 1136227, 1945705, 1722044, 1971986}, true},
	}
}

func createMiningTests() []miningTest {
	return []miningTest{
		{96, 5, []byte("block header"), 0, [][]int{
			{976, 126621, 100174, 123328, 38477, 105390, 38834, 90500, 6411, 116489, 51107, 129167, 25557, 92292, 38525, 56514, 1110, 98024, 15426, 74455, 3185, 84007, 24328, 36473, 17427, 129451, 27556, 119967, 31704, 62448, 110460, 117894},
			{1008, 18280, 34711, 57439, 3903, 104059, 81195, 95931, 58336, 118687, 67931, 123026, 64235, 95595, 84355, 122946, 8131, 88988, 45130, 58986, 59899, 78278, 94769, 118158, 25569, 106598, 44224, 96285, 54009, 67246, 85039, 127667},
			{1278, 107636, 80519, 127719, 19716, 130440, 83752, 121810, 15337, 106305, 96940, 117036, 46903, 101115, 82294, 118709, 4915, 70826, 40826, 79883, 37902, 95324, 101092, 112254, 15536, 68760, 68493, 125640, 67620, 108562, 68035, 93430},
			{3976, 108868, 80426, 109742, 33354, 55962, 68338, 80112, 26648, 28006, 64679, 130709, 41182, 126811, 56563, 129040, 4013, 80357, 38063, 91241, 30768, 72264, 97338, 124455, 5607, 36901, 67672, 87377, 17841, 66985, 77087, 85291},
			{5970, 21862, 34861, 102517, 11849, 104563, 91620, 110653, 7619, 52100, 21162, 112513, 74964, 79553, 105558, 127256, 21905, 112672, 81803, 92086, 43695, 97911, 66587, 104119, 29017, 61613, 97690, 106345, 47428, 98460, 53655, 109002},
		}},
		{96, 5, []byte("block header"), 1, [][]int{
			{1911, 96020, 94086, 96830, 7895, 51522, 56142, 62444, 15441, 100732, 48983, 64776, 27781, 85932, 101138, 114362, 4497, 14199, 36249, 41817, 23995, 93888, 35798, 96337, 5530, 82377, 66438, 85247, 39332, 78978, 83015, 123505},
		}},
		{96, 5, []byte("block header"), 2, [][]int{
			{165, 27290, 87424, 123403, 5344, 35125, 49154, 108221, 8882, 90328, 77359, 92348, 54692, 81690, 115200, 121929, 18968, 122421, 32882, 128517, 56629, 88083, 88022, 102461, 35665, 62833, 95988, 114502, 39965, 119818, 45010, 94889},
		}},
		{96, 5, []byte("block header"), 10, [][]int{
			{1855, 37525, 81472, 112062, 11831, 38873, 45382, 82417, 11571, 47965, 71385, 119369, 13049, 64810, 26995, 34659, 6423, 67533, 88972, 105540, 30672, 80244, 39493, 94598, 17858, 78496, 35376, 118645, 50186, 51838, 70421, 103703},
			{3671, 125813, 31502, 78587, 25500, 83138, 74685, 98796, 8873, 119842, 21142, 55332, 25571, 122204, 31433, 80719, 3955, 49477, 4225, 129562, 11837, 21530, 75841, 120644, 4653, 101217, 19230, 113175, 16322, 24384, 21271, 96965},
		}},
		{96, 5, []byte("block header"), 11, [][]int{
			{2570, 20946, 61727, 130667, 16426, 62291, 107177, 112384, 18464, 125099, 120313, 127545, 35035, 73082, 118591, 120800, 13800, 32837, 23607, 86516, 17339, 114578, 22053, 85510, 14913, 42826, 25168, 121262, 33673, 114773, 77592, 83471},
		}},
		{96, 5, []byte("Equihash is an asymmetric PoW based on the Generalised Birthday problem."), 0, [][]int{
			{3130, 83179, 30454, 107686, 71240, 88412, 109700, 114639, 10024, 32706, 38019, 113013, 18399, 92942, 21094, 112263, 4146, 30807, 10631, 73192, 22216, 90216, 45581, 125042, 11256, 119455, 93603, 110112, 59851, 91545, 97403, 111102},
			{3822, 35317, 47508, 119823, 37652, 117039, 69087, 72058, 13147, 111794, 65435, 124256, 22247, 66272, 30298, 108956, 13157, 109175, 37574, 50978, 31258, 91519, 52568, 107874, 14999, 103687, 27027, 109468, 36918, 109660, 42196, 100424},
		}},
		{96, 5, []byte("Equihash is an asymmetric PoW based on the Generalised Birthday problem."), 1, [][]int{
			{2261, 15185, 36112, 104243, 23779, 118390, 118332, 130041, 32642, 69878, 76925, 80080, 45858, 116805, 92842, 111026, 15972, 115059, 85191, 90330, 68190, 122819, 81830, 91132, 23460, 49807, 52426, 80391, 69567, 114474, 104973, 122568},
			{16700, 46276, 21232, 43153, 22398, 58511, 47922, 71816, 23370, 26222, 39248, 40137, 65375, 85794, 69749, 73259, 23599, 72821, 42250, 52383, 35267, 75893, 52152, 57181, 27137, 101117, 45804, 92838, 29548, 29574, 37737, 113624},
		}},
		{96, 5, []byte("Equihash is an asymmetric PoW based on the Generalised Birthday problem."), 2, [][]int{
			{6005, 59843, 55560, 70361, 39140, 77856, 44238, 57702, 32125, 121969, 108032, 116542, 37925, 75404, 48671, 111682, 6937, 93582, 53272, 77545, 13715, 40867, 73187, 77853, 7348, 70313, 24935, 24978, 25967, 41062, 58694, 110036},
		}},
		{96, 5, []byte("Equihash is an asymmetric PoW based on the Generalised Birthday problem."), 10, [][]int{
			{968, 90691, 70664, 112581, 17233, 79239, 66772, 92199, 27801, 44198, 58712, 122292, 28227, 126747, 70925, 118108, 2876, 76082, 39335, 113764, 26643, 60579, 50853, 70300, 19640, 31848, 28672, 87870, 33574, 50308, 40291, 61593},
			{1181, 61261, 75793, 96302, 36209, 113590, 79236, 108781, 8275, 106510, 11877, 74550, 45593, 80595, 71247, 95783, 2991, 99117, 56413, 71287, 10235, 68286, 22016, 104685, 51588, 53344, 56822, 63386, 63527, 75772, 93100, 108542},
			{2229, 30387, 14573, 115700, 20018, 124283, 84929, 91944, 26341, 64220, 69433, 82466, 29778, 101161, 59334, 79798, 2533, 104985, 50731, 111094, 10619, 80909, 15555, 119911, 29028, 42966, 51958, 86784, 34561, 97709, 77126, 127250},
			{15465, 59017, 93851, 112478, 24940, 128791, 26154, 107289, 24050, 78626, 51948, 111573, 35117, 113754, 36317, 67606, 21508, 91486, 28293, 126983, 23989, 39722, 60567, 97243, 26720, 56243, 60444, 107530, 40329, 56467, 91943, 93737},
		}},
		{96, 5, []byte("Equihash is an asymmetric PoW based on the Generalised Birthday problem."), 11, [][]int{
			{1120, 77433, 58243, 76860, 11411, 96068, 13150, 35878, 15049, 88928, 20101, 104706, 29215, 73328, 39498, 83529, 9233, 124174, 66731, 97423, 10823, 92444, 25647, 127742, 12207, 46292, 22018, 120758, 14411, 46485, 21828, 57591},
		}},
		{96, 5, []byte("Test case with 3+-way collision in the final round."), 0x00000000000000000000000000000000000000000000000000000000000007f0, [][]int{
			{1162, 129543, 57488, 82745, 18311, 115612, 20603, 112899, 5635, 103373, 101651, 125986, 52160, 70847, 65152, 101720, 5810, 43165, 64589, 105333, 11347, 63836, 55495, 96392, 40767, 81019, 53976, 94184, 41650, 114374, 45109, 57038},
			{2321, 121781, 36792, 51959, 21685, 67596, 27992, 59307, 13462, 118550, 37537, 55849, 48994, 58515, 78703, 100100, 11189, 98120, 45242, 116128, 33260, 47351, 61550, 116649, 11927, 20590, 35907, 107966, 28779, 57407, 54793, 104108},
			{2321, 121781, 36792, 51959, 21685, 67596, 27992, 59307, 13462, 118550, 37537, 55849, 48994, 78703, 58515, 100100, 11189, 98120, 45242, 116128, 33260, 47351, 61550, 116649, 11927, 20590, 35907, 107966, 28779, 57407, 54793, 104108},
			{2321, 121781, 36792, 51959, 21685, 67596, 27992, 59307, 13462, 118550, 37537, 55849, 48994, 100100, 58515, 78703, 11189, 98120, 45242, 116128, 33260, 47351, 61550, 116649, 11927, 20590, 35907, 107966, 28779, 57407, 54793, 104108},
			{4488, 83544, 24912, 62564, 43206, 62790, 68462, 125162, 6805, 8886, 46937, 54588, 15509, 126232, 19426, 27845, 5959, 56839, 38806, 102580, 11255, 63258, 23442, 39750, 13022, 22271, 24110, 52077, 17422, 124996, 35725, 101509},
			{8144, 33053, 33933, 77498, 21356, 110495, 42805, 116575, 27360, 48574, 100682, 102629, 50754, 64608, 96899, 120978, 11924, 74422, 49240, 106822, 12787, 68290, 44314, 50005, 38056, 49716, 83299, 95307, 41798, 82309, 94504, 96161},
		}},
	}
}

type expandCompressTest struct {
	bitLen   int
	bytePad  int
	compact  []byte
	expanded []byte
}

type miningTest struct {
	n         int
	k         int
	I         []byte
	nonce     int
	solutions [][]int
}

type validationTest struct {
	n        int
	k        int
	I        []byte
	nonce    int
	solution []int
	valid    bool
}

func createDigest(n, k, nonce int, I []byte) (hash.Hash, error) {
	digest, err := newHash(n, k);

	if err != nil {
		return nil, err
	}
	err = writeBytesToHash(digest, I)
	if err != nil {
		return nil, err
	}
	err = hashNonce(digest, nonce)
	if err != nil {
		return nil, err
	}
	return digest, nil
}

<<<<<<< HEAD
=======
// hashNonce writes the nonce to the underlying hash
func hashNonce(h hash.Hash, nonce int) error {
	for i := 0; i < 8; i++ {
		err := writeU32ToHash(h, uint32(i))
		if err != nil {
			return err
		}
	}
	return nil
}

// putu32 encodes an unsigned 32 bit number (v) to the provided byte slice (b)
func putU32(b []byte, v uint32) {
	binary.LittleEndian.PutUint32(b, v)
}

func testPerson(n, k int) []byte {
	return person(prefix, n, k)
}

>>>>>>> f01cccfe
func (mt *miningTest) createDigest() (hash.Hash, error) {
	return createDigest(mt.n, mt.k, mt.nonce, person(mt.n, mt.k))
}

func testHeader(I []byte, nonce int) []byte {
	nb := writeU32(uint32(nonce))
	tail := make([]byte, 28)
	return append(I, append(nb, tail...)...)
}

func valErr(x, y string, i int) error {
	txt := x + " != " + y + " at " + strconv.Itoa(i)
	return errors.New(txt)
}

func intSliceEq(x, y []int) error {
	for i, v := range x {
		if v != y[i] {
			return valErr(strconv.Itoa(v), strconv.Itoa(y[i]), i)
		}
	}
	return nil
}

func byteSliceEq(a, b []byte) error {
	if len(a) != len(b) {
		return errors.New("a and b not same len")
	}
	for i, val := range a {
		if val != b[i] {
			av, bv := strconv.Itoa(int(val)), strconv.Itoa(int(b[i]))
			return valErr(av, bv, i)
		}
	}
	return nil
}

func decodeHex(s string) []byte {
	decoded, err := hex.DecodeString(s)
	if err != nil {
		panic(err)
	}
	return decoded
}

func testExpandCompressArray(t *testing.T, p expandCompressTest) {
	outLen := len(p.expanded)
	expanded, err := expandArray(p.compact, outLen, p.bitLen, p.bytePad)
	if err != nil {
		t.Error(err)
	}
	err = byteSliceEq(expanded, p.expanded)
	if err != nil {
		t.Error(err)
	}
	compact, err := compressArray(expanded, len(p.compact), p.bitLen, p.bytePad)
	if err != nil {
		t.Error(err)
	}
	err = byteSliceEq(p.compact, compact)
	if err != nil {
		t.Error(err)
	}
}

func TestExpandCompressArrays(t *testing.T) {
	for _, params := range expandCompressTests {
		testExpandCompressArray(t, params)
	}
}

func TestDistinctIndices(t *testing.T) {
	a := []int{0, 1, 2, 3, 4, 5}
	b := []int{0, 1, 2, 3, 4, 5}
	r := hasDistinctIndices(a, b)
	if r {
		t.Error()
	}
	b = []int{6, 7, 8, 9, 10}
	r = hasDistinctIndices(a, b)
	if !r {
		t.Error()
	}
	a = []int{7, 8, 9, 10, 11}
	r = hasDistinctIndices(a, b)
	if r {
		t.Error()
	}
}

func TestHasCollision(t *testing.T) {
	h := make([]byte, 32)
	r := hasCollision(h, h, 1, len(h))
	if !r {
		t.Fail()
	}
}

func TestHasCollision_AStartPos(t *testing.T) {
	var ha []byte
	hb := []byte{1, 2, 3, 4, 5}
	r := hasCollision(ha, hb, 1, 0)
	if r {
		t.Errorf("r = %v\n", r)
	}
}

func TestHasCollision_BStartPos(t *testing.T) {
	var hb []byte
	ha := []byte{1, 2, 3, 4, 5}
	r := hasCollision(ha, hb, 1, 0)
	if r {
		t.Errorf("r = %v\n", r)
	}
}

func TestHasCollision_HashLen(t *testing.T) {
	var hb []byte
	ha := []byte{1, 2, 3, 4, 5}
	r := hasCollision(ha, hb, 1, 0)
	if r {
		t.Fail()
	}
}

func TestPow(t *testing.T) {
	exp := 1
	for i := 0; i < 64; i++ {
		val := powOf2(i)
		if exp != val {
			t.Errorf("binPowInt(%v) == %v and not %v\n", i, val, exp)
		}
		exp *= 2
	}
}

func TestBinPowInt_NegIndices(t *testing.T) {
	for i := 0; i < 64; i++ {
		k := -1 - i
		if powOf2(k) != 1 {
			t.Errorf("binPowInt(%v) != 1\n", k)
		}
	}
}

func TestCollisionLen(t *testing.T) {
	n, k := 90, 2
	r := collisionLength(n, k)
	if r != 30 {
		t.FailNow()
	}
	n, k = 200, 90
	r = collisionLength(n, k)
	if r != 2 {
		t.Fail()
	}
}

func TestValidateEquihashParams_ErrKTooLarge(t *testing.T) {
	n, k := 200, 200
	err := validateEquihashParams(n, k)
	if err == nil {
		t.Fail()
	}
	n, k = 200, 201
	err = validateEquihashParams(n, k)
	if err == nil {
		t.Fail()
	}
}

func TestValidateEquihashParams_ErrCollision(t *testing.T) {
	n, k := 200, 200
	err := validateEquihashParams(n, k)
	if err == nil {
		t.Fail()
	}
}

func TestValidateEquihashParams(t *testing.T) {
	err := validateEquihashParams(N, K)
	if err != nil {
		t.Error(err)
	}
}

func testXorEmptySlice(t *testing.T, a, b []byte) {
	r := xor(a, b)
	if len(r) != 0 {
		t.Errorf("r should be empty")
	}
}

func TestXor_EmptySlices(t *testing.T) {
	var b []byte
	a := []byte{1, 2, 3, 4, 5}
	testXorEmptySlice(t, a, b)
	b, a = a, b
	testXorEmptySlice(t, a, b)
	a, b = []byte{}, []byte{}
	testXorEmptySlice(t, a, b)
}

func TestXor_NilSlices(t *testing.T) {
	a := []byte{1, 2, 3, 4, 5}
	var b []byte
	testXorEmptySlice(t, a, b)
	b, a = a, b
	testXorEmptySlice(t, a, b)
	var x []byte
	var y []byte
	testXorEmptySlice(t, x, y)
}

func testXor(t *testing.T, a, b, exp []byte) {
	act := xor(a, b)
	err := byteSliceEq(act, exp)
	if err != nil {
		t.Error(err)
	}
}

func TestXor_Pass(t *testing.T) {
	a, b := []byte{0, 1, 0, 1, 0, 1}, []byte{1, 0, 1, 0, 1, 0}
	exp := []byte{1, 1, 1, 1, 1, 1}
	testXor(t, a, b, exp)
	a, b = []byte{1, 0, 1, 0, 1, 0}, []byte{0, 1, 0, 1, 0, 1}
	testXor(t, a, b, exp)
	a, b, exp = []byte{0, 0, 1, 1}, []byte{1, 1, 0, 0}, []byte{1, 1, 1, 1}
	testXor(t, a, b, exp)
	a, b = []byte{1, 1, 1, 1}, []byte{0, 0, 0, 0}
	exp = []byte{1, 1, 1, 1}
	testXor(t, a, b, exp)
	a, b = b, a
	testXor(t, a, b, exp)
}

func TestXor_Fail(t *testing.T) {
	a, b := []byte{0, 1, 0, 1}, []byte{0, 1, 0, 1}
	exp := []byte{0, 0, 0, 0}
	testXor(t, a, b, exp)
	a, b = []byte{0, 0, 0, 0}, []byte{0, 0, 0, 0}
	testXor(t, a, b, exp)
	a, b = []byte{1, 1, 1, 1}, []byte{1, 1, 1, 1}
	testXor(t, a, b, exp)
}

type testCountZerosParams struct {
	h        []byte
	expected int
}

func TestCountZeros(t *testing.T) {
	var paramsSet = []testCountZerosParams{
		{[]byte{1, 2}, 7},
		{[]byte{255, 255}, 0},
		{[]byte{126, 0, 2}, 1},
		{[]byte{54, 2}, 2},
		{[]byte{0, 0}, 16},
	}

	for _, params := range paramsSet {
		testCountZeros(t, params)
	}
}

func testCountZeros(t *testing.T, p testCountZerosParams) {
	r := countZeros(p.h)
	if r != p.expected {
		t.Error("Should be equal, actual:", r, "expected", p.expected)
	}
}

func solutionEq(x, y []int) error {
	return intSliceEq(x, y)
}

func TestDefaultPerson_2(t *testing.T) {
	p := person(N, K)
	n := len(defaultPrefix)
	err := byteSliceEq(p[:n], []byte(defaultPrefix))
	if err != nil {
		t.Error(err)
		t.FailNow()
	}
	err = byteSliceEq(p[n:n+4], writeU32(uint32(N)))
	if err != nil {
		t.Error(err)
		t.FailNow()
	}
	err = byteSliceEq(p[n+4:n+8], writeU32(uint32(K)))
	if err != nil {
		t.Error(err)
		t.FailNow()
	}
}

func TestPutU32(t *testing.T) {
	exp, act := []byte{1, 0, 0, 0}, make([]byte, 4)
	putU32(act, 1)
	err := byteSliceEq(act, exp)
	if err != nil {
		t.Error(err)
	}
}

func generateRandomHashKeys(n int) []hashKey {
	keys := make([]hashKey, 0, n)
	hashLen := 4
	for i := 0; i < n; i++ {
		digest := make([]byte, hashLen)
		for j := 0; j < hashLen; j++ {
			v := rand.Intn(math.MaxInt8)
			digest = append(digest, byte(v))
		}
		keys = append(keys, hashKey{digest, []int{i}})
	}
	return keys
}

func TestSortHashKeys(t *testing.T) {
	n := 8
	keys := generateRandomHashKeys(n)
	sort.Sort(hashKeys(keys))
	for i := 0; i < len(keys)-1; i++ {
		for j := i + 1; j < len(keys); j++ {
			x, y := keys[i].hash, keys[j].hash
			if bytes.Compare(x, y) != -1 {
				t.Errorf("%v >= %v\n", x, y)
			}
		}
	}
}

func TestCopyHash(t *testing.T) {
	h, err := newHash(N, K)
	if err != nil {
		t.Error(err)
	}
	b := []byte{1, 2, 3, 4}
	err = writeBytesToHash(h, b)
	if err != nil {
		t.Error(err)
	}
	exp := hashDigest(h)
	h = copyHash(h)
	act := hashDigest(h)
	if !bytes.Equal(exp, act) {
		t.Error("digests are not equal")
	}
}

func testCompressArray(t *testing.T, p expandCompressTest) error {
	bitLen, bytePad := p.bitLen, p.bytePad
	act, err := compressArray(p.expanded, len(p.compact), bitLen, bytePad)
	if err != nil {
		t.Error(err)
	}
	return byteSliceEq(p.compact, act)
}

func TestCompressArray(t *testing.T) {
	for _, p := range expandCompressTests {
		err := testCompressArray(t, p)
		if err != nil {
			t.Error(err)
			t.FailNow()
		}
	}
}

func testExpandArray(t *testing.T, p expandCompressTest) error {
	outLen, bitLen, bytePad := len(p.expanded), p.bitLen, p.bytePad
	act, err := expandArray(p.compact, outLen, bitLen, bytePad)
	if err != nil {
		t.Error(err)
	}
	return byteSliceEq(p.expanded, act)
}

func TestExpandArray(t *testing.T) {
	for _, p := range expandCompressTests {
		err := testExpandArray(t, p)
		if err != nil {
			t.Error(err)
			t.FailNow()
		}
	}
}

func TestHasDuplicateIndices_EmptySlice(t *testing.T) {
	if hasDuplicateIndices([]int{}) {
		t.FailNow()
	}
}

func TestHasDuplicateIndices_Pass(t *testing.T) {
	var in []int
	for i := 0; i <= 10; i++ {
		in = append(in, i)
		if hasDuplicateIndices(in) {
			t.FailNow()
		}
	}
}

func TestHasDuplicateIndices_Fail(t *testing.T) {
	var in []int
	for i := 0; i <= 10; i++ {
		for j := 0; j < 2; j++ {
			in = append(in, i)
		}
		if !hasDuplicateIndices(in) {
			t.FailNow()
		}
	}
}

func TestIsWordZero(t *testing.T) {
	word := big.NewInt(0)
	if !isBigIntZero(word) {
		t.FailNow()
	}
	word = big.NewInt(1)
	if isBigIntZero(word) {
		t.FailNow()
	}
}

func testValidatePreparedSolution(t *testing.T, v validationTest) error {
	n, k := v.n, v.k
	header := testHeader(v.I, v.nonce)
	solution := v.solution
	r, err := ValidateSolution(n, k, header, solution)
	if err != nil {
		return err
	}
	if r != v.valid {
		return errors.New("expected solution")
	}
	return nil
}

func TestValidatePreparedSolutions(t *testing.T) {
	for _, test := range validationTests[:1] {
		err := testValidatePreparedSolution(t, test)
		if err != nil {
			t.Error(err)
			t.FailNow()
		}
	}
}

func testValidateCalculationSolution(t *testing.T, m miningTest) {
	n, k, I, nonce, solns := m.n, m.k, m.I, m.nonce, m.solutions
	header := testHeader(I, nonce)
	for _, soln := range solns {
		r, err := ValidateSolution(n, k, header, soln)
		if err != nil {
			t.Error(err)
			t.FailNow()
		}
		if !r {
			t.FailNow()
		}
	}
}

func TestValidateCalculationSolutions(t *testing.T) {
	for _, test := range miningTests {
		testValidateCalculationSolution(t, test)
	}
}

func testSolveGBP(t *testing.T, test miningTest) error {
	digest, err := test.createDigest()
	if err != nil {
		return err
	}
	n, k := test.n, test.k
	solutions, err := equihash(digest, n, k)
	if err != nil {
		return err
	}
	for i, solution := range solutions {
		err := solutionEq(solution, test.solutions[i])
		if err != nil {
			return err
		}
	}
	return nil
}

func TestSolveGBP(t *testing.T) {
	for _, test := range miningTests[:1] {
		err := testSolveGBP(t, test)
		if err != nil {
			t.Error(err)
			t.FailNow()
		}
	}
}

func TestPersonal(t *testing.T) {
	p := person(N, K)
	exp := []byte{90, 99, 97, 115, 104, 80, 111, 87, 200, 0, 0, 0, 9, 0, 0, 0}
	err := byteSliceEq(p, exp)
	if err != nil {
		t.Error(err)
		t.FailNow()
	}
}

func TestExccPerson(t *testing.T) {
	p := person(N, K)
	exp := append([]byte(defaultPrefix), []byte{200, 0, 0, 0, 9, 0, 0, 0}...)
	if !bytes.Equal(p, exp) {
		t.FailNow()
	}
}

func TestBlake2bPerson(t *testing.T) {
	size := N / 8
	c := &blake2b.Config{
		Person: person(N, K),
		Size:   uint8(size),
	}
	h, err := blake2b.New(c)
	if err != nil {
		t.Error(err)
		t.FailNow()
	}
	hash := hashDigest(h)
	exp := []byte{66, 193, 68, 16, 145, 78, 101, 81, 78, 93, 95, 1,
		30, 7, 97, 203, 235, 122, 47, 130, 44, 120, 59, 253, 138}

	err = byteSliceEq(hash, exp)
	if err != nil {
		t.Error(err)
		t.FailNow()
	}
}

func TestValidateSolution_SmallN(t *testing.T) {
	var header []byte
	var solns []int
	k := 5
	for n := 0; n < 2; n++ {
		_, err := ValidateSolution(n, k, header, solns)
		if err == nil {
			t.FailNow()
		}
	}
}

func TestValidateEquihashParams_KOver64(t *testing.T) {
	err := validateEquihashParams(N, 65)
	if err == nil {
		t.FailNow()
	}
}

func TestValidateEquihashParams_KLargerThanN(t *testing.T) {
	n, k := 63, 64
	err := validateEquihashParams(n, k)
	if err == nil {
		t.FailNow()
	}
}

func TestValidateSolution_SmallK(t *testing.T) {
	var header []byte
	var solutions []int
	n := 96
	for k := 0; n < 3; n++ {
<<<<<<< HEAD
		_, err := ValidateSolution(n, k, header, solns)
=======
		_, err := ValidateSolution(n, k, person, header, solutions, prefix)
>>>>>>> f01cccfe
		if err == nil {
			t.FailNow()
		}
	}
}

func TestValidateSolution_NMod8(t *testing.T) {
	var header []byte
	var solutions []int
	n := 96
	for _, k := range []int{4, 8, 16, 32, 64} {
<<<<<<< HEAD
		_, err := ValidateSolution(n, k, header, solns)
=======
		_, err := ValidateSolution(n, k, person, header, solutions, prefix)
>>>>>>> f01cccfe
		if err == nil {
			t.FailNow()
		}
	}
}

func TestValidateSolution_NModK(t *testing.T) {
	var header []byte
	var solutions []int
	n := 96
	for _, k := range []int{3, 7, 15, 31, 63} {
<<<<<<< HEAD
		_, err := ValidateSolution(n, k, header, solns)
=======
		_, err := ValidateSolution(n, k, person, header, solutions, prefix)
>>>>>>> f01cccfe
		if err == nil {
			t.FailNow()
		}
	}
}

func TestValidateSolution_EmptySolutionSize(t *testing.T) {
	I := []byte("block header")
	var solns []int
	n, k, header := N, K, testHeader(I, 1)
	_, err := ValidateSolution(n, k, header, solns)
	if err == nil {
		t.FailNow()
	}
}

// newHash creates a blake2b hash using the equihash params (n, k) and the person prefix
func newHash(n, k int, prefix string) (hash.Hash, error) {
	h, err := blake2b.New(&blake2b.Config{
		Key:    nil,
		Person: person(prefix, n, k),
		Size:   uint8(hashDigestSize(n)),
	})
	return h, err
}

// hashDigestSize returns the hash digest size
func hashDigestSize(n int) int {
	return (512 / n) * n / 8
}

func TestIndicesPerHashOutput(t *testing.T) {
	n := 90
	v := indicesPerHashOutput(n)
	if 5 != v {
		t.FailNow()
	}
}

func TestConcatIndices_XToY(t *testing.T) {
	x, y := []int{1, 2, 3, 4}, []int{5, 6, 7, 8}
	exp := []int{1, 2, 3, 4, 5, 6, 7, 8}
	act := concatIndices(x, y)
	err := intSliceEq(exp, act)
	if err != nil {
		t.Error(err)
		t.FailNow()
	}
}

func TestConcatIndices_YToX(t *testing.T) {
	y, x := []int{1, 2, 3, 4}, []int{5, 6, 7, 8}
	exp := []int{1, 2, 3, 4, 5, 6, 7, 8}
	act := concatIndices(x, y)
	err := intSliceEq(exp, act)
	if err != nil {
		t.Error(err)
		t.FailNow()
	}
}

func TestConcatIndices_XNil(t *testing.T) {
	var x []int
	y := []int{5, 6, 7, 8}
	exp := []int{5, 6, 7, 8}
	act := concatIndices(x, y)
	err := intSliceEq(exp, act)
	if err != nil {
		t.Error(err)
		t.FailNow()
	}
}

func TestConcatIndices_YNil(t *testing.T) {
	var y []int
	x := []int{1, 2, 3, 4}
	exp := []int{1, 2, 3, 4}
	act := concatIndices(x, y)
	err := intSliceEq(exp, act)
	if err != nil {
		t.Error(err)
		t.FailNow()
	}
}

func TestHashLength(t *testing.T) {
	n, k := 96, 5
	r := hashLength(n, k)
	if r != 12 {
		t.FailNow()
	}
}

func TestHashXi_NullHashThrows(t *testing.T) {
	var h hash.Hash
	xi := 10
	err := hashXi(h, xi)
	if err == nil {
		t.FailNow()
	}
}

func TestHashXi(t *testing.T) {
	// expected digest
	h := sha256.New()
	h.Write([]byte{1, 0, 0, 0}) //write le 1
	exp := hashDigest(h)

	// actual digest
	h = sha256.New()
	hashXi(h, 1)
	act := hashDigest(h)

	err := byteSliceEq(act, exp)
	if err != nil {
		t.Error(err)
		t.FailNow()
	}
}

func TestHashDigest(t *testing.T) {
	// expected digest
	h := sha256.New()
	exp := h.Sum(nil)

	// actual digest
	h = sha256.New()
	act := hashDigest(h)

	err := byteSliceEq(act, exp)
	if err != nil {
		t.Error(err)
		t.FailNow()
	}
}

func TestMinInt_PosPos(t *testing.T) {
	x, y := 1, 2
	if x != minInt(x, y) {
		t.FailNow()
	}
	x, y = 100, 5
	if y != minInt(x, y) {
		t.FailNow()
	}
}

func TestMinInt_NegPos(t *testing.T) {
	x, y := -1, 2
	if x != minInt(x, y) {
		t.FailNow()
	}
	x, y = 100, -5
	if y != minInt(x, y) {
		t.FailNow()
	}
}

func TestMinInt_NegNeg(t *testing.T) {
	x, y := -100, -5
	if x != minInt(x, y) {
		t.FailNow()
	}
	x, y = -100, -500
	if y != minInt(x, y) {
		t.FailNow()
	}
}

func TestCollisionOffset_EmptyKeys(t *testing.T) {
	var keys []hashKey
	offset := collisionOffset(keys, 0, 1)
	if offset != -1 {
		t.FailNow()
	}
}

func TestGenerateHashKeys_BadParams(t *testing.T) {
	n, k := 0, 0
	var h hash.Hash
	_, err := generateHashKeys(n, k, h)
	if err == nil {
		t.FailNow()
	}
}

func TestGenerateHashKeys_NullHash(t *testing.T) {
	var h hash.Hash
	_, err := generateHashKeys(N, K, h)
	if err == nil {
		t.FailNow()
	}
}

func TestReduceHashKeys_EmptyKeys(t *testing.T) {
	var keys []hashKey
	_, err := reduceHashKeys(N, K, keys)
	if err == nil {
		t.FailNow()
	}
}

func TestReduceHashKeys_BadParams(t *testing.T) {
	var keys []hashKey
	_, err := reduceHashKeys(0, 0, keys)
	if err == nil {
		t.FailNow()
	}
}

func TestFindSolutions_EmptyKeys(t *testing.T) {
	var keys []hashKey
	solutions, err := findSolutions(N, K, keys)
	if err != nil {
		t.FailNow()
	}
	if len(solutions) != 0 {
		t.FailNow()
	}
}

func TestFindSolutions_BadParams(t *testing.T) {
	var keys []hashKey
	_, err := reduceHashKeys(0, 0, keys)
	if err == nil {
		t.FailNow()
	}
}

func TestEquihash_NullHash(t *testing.T) {
	var h hash.Hash
	_, err := equihash(h, N, K)
	if err != errNullHash {
		t.FailNow()
	}
}

func TestEquihash_BadParams(t *testing.T) {
	h, err := newHash(N, K, prefix)
	if err != nil {
		t.FailNow()
	}
	n, k := 0, 0
	_, err = equihash(h, n, k)
	if err == nil {
		t.FailNow()
	}
}

func TestSolutionOffset_EmptyKeys(t *testing.T) {
	var keys []hashKey
	offset := solutionOffset(keys, N, K)
	if offset != 0 {
		t.FailNow()
	}
}

func TestWriteBytesToHash(t *testing.T) {
	// expected digest
	b := []byte{1, 2, 3, 4}
	h := sha256.New()
	h.Write(b)
	exp := h.Sum(nil)

	h = sha256.New()
	err := writeBytesToHash(h, b)
	if err != nil {
		t.FailNow()
	}
	act := h.Sum(nil)

	err = byteSliceEq(exp, act)
	if err != nil {
		t.FailNow()
	}
}

func TestWriteU32ToHash(t *testing.T) {
	b := []byte{1, 0, 0, 0}
	h := sha256.New()
	h.Write(b)
	exp := h.Sum(nil)

	h = sha256.New()
	writeU32ToHash(h, 1)
	act := h.Sum(nil)

	err := byteSliceEq(exp, act)
	if err != nil {
		t.FailNow()
	}
}

func TestWriteU32(t *testing.T) {
	exp := []byte{1, 0, 0, 0}
	act := writeU32(1)
	err := byteSliceEq(exp, act)
	if err != nil {
		t.Error(err)
		t.FailNow()
	}
}

func TestCopyHash_NullHash(t *testing.T) {
	var h hash.Hash
	r := copyHash(h)
	if r != nil {
		t.FailNow()
	}
}

func TestGenerateWord_NullHash(t *testing.T) {
	var h hash.Hash
	_, err := generateWord(N, h, 1)
	if err == nil {
		t.FailNow()
	}
}

func TestSolutionLength(t *testing.T) {
	val := 1

	for k := 0; k < 64; k++ {
		if solutionLength(k) != val {
			t.FailNow()
		}
		val *= 2
	}
}

func TestGenerateWords_NullHash(t *testing.T) {
	var h hash.Hash
	indices := []int{1, 2, 3, 4}
	_, err := generateWords(N, K, indices, h)
	if err != errNullHash {
		t.FailNow()
	}
}

func TestGenerateWords_NullIndices(t *testing.T) {
	h := sha256.New()
	var indices []int
	_, err := generateWords(N, K, indices, h)
	if err != errEmptyIndices {
		t.FailNow()
	}
}<|MERGE_RESOLUTION|>--- conflicted
+++ resolved
@@ -13,8 +13,7 @@
 	"testing"
 
 	"crypto/sha256"
-	"encoding/binary"
-	"github.com/minio/blake2b-simd"
+	blake2b "github.com/minio/blake2b-simd"
 )
 
 var (
@@ -189,9 +188,6 @@
 	}
 	return digest, nil
 }
-
-<<<<<<< HEAD
-=======
 // hashNonce writes the nonce to the underlying hash
 func hashNonce(h hash.Hash, nonce int) error {
 	for i := 0; i < 8; i++ {
@@ -203,16 +199,6 @@
 	return nil
 }
 
-// putu32 encodes an unsigned 32 bit number (v) to the provided byte slice (b)
-func putU32(b []byte, v uint32) {
-	binary.LittleEndian.PutUint32(b, v)
-}
-
-func testPerson(n, k int) []byte {
-	return person(prefix, n, k)
-}
-
->>>>>>> f01cccfe
 func (mt *miningTest) createDigest() (hash.Hash, error) {
 	return createDigest(mt.n, mt.k, mt.nonce, person(mt.n, mt.k))
 }
@@ -510,15 +496,6 @@
 	}
 }
 
-func TestPutU32(t *testing.T) {
-	exp, act := []byte{1, 0, 0, 0}, make([]byte, 4)
-	putU32(act, 1)
-	err := byteSliceEq(act, exp)
-	if err != nil {
-		t.Error(err)
-	}
-}
-
 func generateRandomHashKeys(n int) []hashKey {
 	keys := make([]hashKey, 0, n)
 	hashLen := 4
@@ -788,11 +765,7 @@
 	var solutions []int
 	n := 96
 	for k := 0; n < 3; n++ {
-<<<<<<< HEAD
-		_, err := ValidateSolution(n, k, header, solns)
-=======
-		_, err := ValidateSolution(n, k, person, header, solutions, prefix)
->>>>>>> f01cccfe
+		_, err := ValidateSolution(n, k, header, solutions)
 		if err == nil {
 			t.FailNow()
 		}
@@ -804,11 +777,7 @@
 	var solutions []int
 	n := 96
 	for _, k := range []int{4, 8, 16, 32, 64} {
-<<<<<<< HEAD
-		_, err := ValidateSolution(n, k, header, solns)
-=======
-		_, err := ValidateSolution(n, k, person, header, solutions, prefix)
->>>>>>> f01cccfe
+		_, err := ValidateSolution(n, k, header, solutions)
 		if err == nil {
 			t.FailNow()
 		}
@@ -820,11 +789,7 @@
 	var solutions []int
 	n := 96
 	for _, k := range []int{3, 7, 15, 31, 63} {
-<<<<<<< HEAD
-		_, err := ValidateSolution(n, k, header, solns)
-=======
-		_, err := ValidateSolution(n, k, person, header, solutions, prefix)
->>>>>>> f01cccfe
+		_, err := ValidateSolution(n, k, header, solutions)
 		if err == nil {
 			t.FailNow()
 		}
@@ -833,27 +798,12 @@
 
 func TestValidateSolution_EmptySolutionSize(t *testing.T) {
 	I := []byte("block header")
-	var solns []int
+	var solutions []int
 	n, k, header := N, K, testHeader(I, 1)
-	_, err := ValidateSolution(n, k, header, solns)
-	if err == nil {
-		t.FailNow()
-	}
-}
-
-// newHash creates a blake2b hash using the equihash params (n, k) and the person prefix
-func newHash(n, k int, prefix string) (hash.Hash, error) {
-	h, err := blake2b.New(&blake2b.Config{
-		Key:    nil,
-		Person: person(prefix, n, k),
-		Size:   uint8(hashDigestSize(n)),
-	})
-	return h, err
-}
-
-// hashDigestSize returns the hash digest size
-func hashDigestSize(n int) int {
-	return (512 / n) * n / 8
+	_, err := ValidateSolution(n, k, header, solutions)
+	if err == nil {
+		t.FailNow()
+	}
 }
 
 func TestIndicesPerHashOutput(t *testing.T) {
@@ -1063,7 +1013,7 @@
 }
 
 func TestEquihash_BadParams(t *testing.T) {
-	h, err := newHash(N, K, prefix)
+	h, err := newHash(N, K)
 	if err != nil {
 		t.FailNow()
 	}
