--- conflicted
+++ resolved
@@ -532,11 +532,7 @@
 }
 
 func TestCopyHash(t *testing.T) {
-<<<<<<< HEAD
-	h, err := newHash(n, k)
-=======
-	h, err := newHash(N, K, prefix)
->>>>>>> 54aab9f9
+	h, err := newHash(N, K)
 	if err != nil {
 		t.Error(err)
 	}
@@ -745,14 +741,9 @@
 }
 
 func TestValidateSolution_SmallN(t *testing.T) {
-<<<<<<< HEAD
-	k, header, solns := 5, []byte{}, []int{}
-=======
-	var person []byte
 	var header []byte
 	var solns []int
 	k := 5
->>>>>>> 54aab9f9
 	for n := 0; n < 2; n++ {
 		_, err := ValidateSolution(n, k, header, solns)
 		if err == nil {
@@ -762,14 +753,9 @@
 }
 
 func TestValidateSolution_SmallK(t *testing.T) {
-<<<<<<< HEAD
-	n, header, solns := 96, []byte{}, []int{}
-=======
-	var person []byte
 	var header []byte
 	var solns []int
 	n := 96
->>>>>>> 54aab9f9
 	for k := 0; n < 3; n++ {
 		_, err := ValidateSolution(n, k, header, solns)
 		if err == nil {
@@ -779,14 +765,9 @@
 }
 
 func TestValidateSolution_NMod8(t *testing.T) {
-<<<<<<< HEAD
-	n, header, solns := 96, []byte{}, []int{}
-=======
-	var person []byte
 	var header []byte
 	var solns []int
 	n := 96
->>>>>>> 54aab9f9
 	for _, k := range []int{4, 8, 16, 32, 64} {
 		_, err := ValidateSolution(n, k, header, solns)
 		if err == nil {
@@ -796,14 +777,9 @@
 }
 
 func TestValidateSolution_NModK(t *testing.T) {
-<<<<<<< HEAD
-	n, header, solns := 96, []byte{}, []int{}
-=======
-	var person []byte
 	var header []byte
 	var solns []int
 	n := 96
->>>>>>> 54aab9f9
 	for _, k := range []int{3, 7, 15, 31, 63} {
 		_, err := ValidateSolution(n, k, header, solns)
 		if err == nil {
@@ -814,14 +790,9 @@
 
 func TestValidateSolution_EmptySolutionSize(t *testing.T) {
 	I := []byte("block header")
-<<<<<<< HEAD
-	n, k, header, solns := N, K, testHeader(I, 1), []int{}
+	var solns []int
+	n, k, header := N, K, testHeader(I, 1)
 	_, err := ValidateSolution(n, k, header, solns)
-=======
-	var solns []int
-	n, k, person, header := N, K, testPerson(N, K), testHeader(I, 1)
-	_, err := ValidateSolution(n, k, person, header, solns, prefix)
->>>>>>> 54aab9f9
 	if err == nil {
 		t.FailNow()
 	}
