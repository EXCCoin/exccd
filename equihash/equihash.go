--- conflicted
+++ resolved
@@ -4,12 +4,11 @@
 	"bytes"
 	"encoding/binary"
 	"errors"
+	"github.com/minio/blake2b-simd"
 	"hash"
 	"math/big"
 	"reflect"
 	"sort"
-
-	blake2b "github.com/minio/blake2b-simd"
 )
 
 const (
@@ -44,22 +43,10 @@
 	bigZero             = big.NewInt(0)
 )
 
-<<<<<<< HEAD
 // the generic person prefix encoder; which encodes the prefix and gbp parameters
 func person(n, k int) []byte {
-	nb, kb := writeUint32(uint32(n)), writeUint32(uint32(k))
+	nb, kb := writeU32(uint32(n)), writeU32(uint32(k))
 	return append([]byte(defaultPrefix), append(nb, kb...)...)
-=======
-// the generic person prefix encoder; which encodes the prefix and equihash parameters
-func person(prefix string, n, k int) []byte {
-	nb, kb := writeU32(uint32(n)), writeU32(uint32(k))
-	return append([]byte(prefix), append(nb, kb...)...)
-}
-
-// returns the encoded excc person
-func exccPerson(n, k int) []byte {
-	return person(exccPrefix, n, k)
->>>>>>> f01cccfe
 }
 
 // hashKeys represents a slice of hashKeys; used for creating a type for sorting hash keys
@@ -91,6 +78,15 @@
 // creates and returns the hash digest
 func hashDigest(h hash.Hash) []byte {
 	return h.Sum(nil)
+}
+
+// newHash creates a blake2b hash using the equihash params (n, k) and the person prefix
+func newHash(n, k int) (hash.Hash, error) {
+	h, err := blake2b.New(&blake2b.Config{
+		Person: person(n, k),
+		Size:   uint8((512 / n) * n / 8),
+	})
+	return h, err
 }
 
 // expands the hash array based on its parameters
@@ -497,44 +493,17 @@
 	return words, nil
 }
 
-<<<<<<< HEAD
-//TODO(jaupe) reduce cyclo complexity of validateSolutionParams
-func validateSolutionParams(n, k int, header []byte, solutionIndices []int) error {
-	if n < 2 {
-		return errors.New("n < 2")
-	}
-	if k < 3 {
-		return errors.New("k < 3")
-	}
-	if (n % 8) != 0 {
-		return errors.New("n%8 != 0")
-	}
-	if (n % (k + 1)) != 0 {
-		return errors.New("n%(k+1) != 0")
-	}
-
-=======
-func validateNonEmptySolutionParams(person, header []byte, solutionIndices []int, prefix string) error {
-	if len(person) == 0 {
-		return errors.New("empty person")
-	}
->>>>>>> f01cccfe
+func validateNonEmptySolutionParams(header []byte, solutionIndices []int) error {
 	if len(header) == 0 {
 		return errors.New("empty header")
 	}
 	if len(solutionIndices) == 0 {
 		return errors.New("empty solution indices")
 	}
-<<<<<<< HEAD
-=======
-	if len(prefix) == 0 {
-		return errors.New("empty prefix")
-	}
 	return nil
 }
 
 func validateSolutionIndices(k int, indices []int) error {
->>>>>>> f01cccfe
 	solutionLen := powOf2(k)
 	if len(indices) != solutionLen {
 		return errBadArg
@@ -545,29 +514,22 @@
 	return nil
 }
 
-<<<<<<< HEAD
+func validateSolutionParams(n, k int, header []byte, indices []int) error {
+	err := validateEquihashParams(n, k)
+	if err != nil {
+		return err
+	}
+
+	err = validateNonEmptySolutionParams(header, indices)
+	if err != nil {
+		return err
+	}
+
+	return validateSolutionIndices(k, indices)
+}
+
 func newValidateHash(n, k int, header []byte) (hash.Hash, error) {
 	h, err := newHash(n, k)
-=======
-func validateSolutionParams(n, k int, person, header []byte, indices []int, prefix string) error {
-	err := validateEquihashParams(n, k)
-	if err != nil {
-		return err
-	}
-
-	err = validateNonEmptySolutionParams(person, header, indices, prefix)
-	if err != nil {
-		return err
-	}
-
-	return validateSolutionIndices(k, indices)
-}
-
-func newValidateHash(n int, person, header []byte) (hash.Hash, error) {
-	bytesPerWord := n / 8
-	wordsPerHash := indicesPerHashOutput(n)
-	outLen := wordsPerHash * bytesPerWord
->>>>>>> f01cccfe
 
 	if err != nil {
 		return nil, err
@@ -671,106 +633,4 @@
 // collisionLength returns the number of bits used for detecting collision length
 func collisionLength(n, k int) int {
 	return n / (k + 1)
-<<<<<<< HEAD
-}
-
-// hashNonce writes the nonce to the underlying hash
-func hashNonce(h hash.Hash, nonce int) error {
-	for i := 0; i < 8; i++ {
-		err := writeHashU32(h, uint32(i))
-		if err != nil {
-			return err
-		}
-	}
-	return nil
-}
-
-// putu32 encodes an unsigned 32 bit number (v) to the provided byte slice (b)
-func putU32(b []byte, v uint32) {
-	binary.LittleEndian.PutUint32(b, v)
-}
-
-// writeU32 allocates a byte slice, encodes an unsigned int to it then returns it.
-func writeU32(v uint32) []byte {
-	b := make([]byte, 4)
-	putU32(b, v)
-	return b
-}
-
-// writeHashU32 writes an unsigned 32-bit int (v) to the underlying hash (h)
-//TODO(jaupe) optimize function by making it allocation-free
-func writeHashU32(h hash.Hash, v uint32) error {
-	return writeHashBytes(h, writeU32(v))
-}
-
-// writeHashBytes writes a byte slice (b) to the underlying hash (h)
-func writeHashBytes(h hash.Hash, b []byte) error {
-	n, err := h.Write(b)
-	if err != nil {
-		return err
-	}
-	if n != len(b) {
-		return errWriteLen
-	}
-	return nil
-}
-
-// newHash creates a blake2b hash using the equihash params (n, k) and the person prefix
-func newHash(n, k int) (hash.Hash, error) {
-	h, err := blake2b.New(&blake2b.Config{
-		Person: person(n, k),
-		Size:   uint8(hashDigestSize(n)),
-	})
-	return h, err
-}
-
-// blockHash creates the block header hash
-func blockHash(n, k int, prevHash []byte, nonce int, soln []int) ([]byte, error) {
-	h, err := newHash(n, k)
-	if err != nil {
-		return nil, err
-	}
-	err = writeHashBytes(h, prevHash)
-	if err != nil {
-		return nil, err
-	}
-	err = hashNonce(h, nonce)
-	if err != nil {
-		return nil, err
-	}
-	for _, xi := range soln {
-		err = hashXi(h, xi)
-		if err != nil {
-			return nil, err
-		}
-	}
-	hb := hashDigest(h)
-	// double hash
-	h, err = newHash(n, k)
-	if err != nil {
-		return nil, err
-	}
-	err = writeHashBytes(h, hb)
-	if err != nil {
-		return nil, err
-	}
-	return hashDigest(h), nil
-}
-
-// difficultyFilter filters out solutions that passes the difficulty factors
-// returns true if it passes the difficulty level (less than d) and false otherwise
-func difficultyFilter(n, k int, prevHash []byte, nonce int, soln []int, d int) bool {
-	h, err := blockHash(n, k, prevHash, nonce, soln)
-	if err != nil {
-		return false
-	}
-	count := countZeros(h)
-	return d < count
-}
-
-// hashDigestSize returns the hash digest size
-func hashDigestSize(n int) int {
-	return (512 / n) * n / 8
-=======
->>>>>>> f01cccfe
 }