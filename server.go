--- conflicted
+++ resolved
@@ -1066,11 +1066,7 @@
 
 // pushTxMsg sends a tx message for the provided transaction hash to the
 // connected peer.  An error is returned if the transaction hash is not known.
-<<<<<<< HEAD
-func (s *server) pushTxMsg(sp *serverPeer, sha *chainhash.Hash, doneChan, waitChan chan struct{}) error {
-=======
-func (s *server) pushTxMsg(sp *serverPeer, sha *wire.ShaHash, doneChan chan<- struct{}, waitChan <-chan struct{}) error {
->>>>>>> c1861bc8
+func (s *server) pushTxMsg(sp *serverPeer, sha *chainhash.Hash, doneChan chan<- struct{}, waitChan <-chan struct{}) error {
 	// Attempt to fetch the requested transaction from the pool.  A
 	// call could be made to check for existence first, but simply trying
 	// to fetch a missing transaction results in the same behavior.
@@ -1097,13 +1093,8 @@
 
 // pushBlockMsg sends a block message for the provided block hash to the
 // connected peer.  An error is returned if the block hash is not known.
-<<<<<<< HEAD
-func (s *server) pushBlockMsg(sp *serverPeer, sha *chainhash.Hash, doneChan, waitChan chan struct{}) error {
+func (s *server) pushBlockMsg(sp *serverPeer, sha *chainhash.Hash, doneChan chan<- struct{}, waitChan <-chan struct{}) error {
 	blk, err := s.blockManager.GetBlockFromHash(*sha)
-=======
-func (s *server) pushBlockMsg(sp *serverPeer, sha *wire.ShaHash, doneChan chan<- struct{}, waitChan <-chan struct{}) error {
-	blk, err := s.db.FetchBlockBySha(sha)
->>>>>>> c1861bc8
 	if err != nil {
 		peerLog.Tracef("Unable to fetch requested block sha %v: %v",
 			sha, err)
@@ -1153,11 +1144,7 @@
 // the connected peer.  Since a merkle block requires the peer to have a filter
 // loaded, this call will simply be ignored if there is no filter loaded.  An
 // error is returned if the block hash is not known.
-<<<<<<< HEAD
-func (s *server) pushMerkleBlockMsg(sp *serverPeer, sha *chainhash.Hash, doneChan, waitChan chan struct{}) error {
-=======
-func (s *server) pushMerkleBlockMsg(sp *serverPeer, sha *wire.ShaHash, doneChan chan<- struct{}, waitChan <-chan struct{}) error {
->>>>>>> c1861bc8
+func (s *server) pushMerkleBlockMsg(sp *serverPeer, sha *chainhash.Hash, doneChan chan<- struct{}, waitChan <-chan struct{}) error {
 	// Do not send a response if the peer doesn't have a filter loaded.
 	if !sp.filter.IsLoaded() {
 		if doneChan != nil {
@@ -2108,47 +2095,6 @@
 	}
 }
 
-// relayTransactionsHandler relays transactions sent on relayNtfnChan to other
-// peers and to the RPC infrastructure if necessary.  It must be run as a
-// goroutine.
-func (s *server) relayTransactionsHandler() {
-out:
-	for {
-		select {
-<<<<<<< HEAD
-=======
-		case tx := <-s.relayNtfnChan:
-			// Generate an inv and relay it.
-			inv := wire.NewInvVect(wire.InvTypeTx, tx.Sha())
-			s.RelayInventory(inv, tx)
-
-			if s.rpcServer != nil {
-				// Notify websocket clients about mempool transactions.
-				s.rpcServer.ntfnMgr.NotifyMempoolTx(tx, true)
-
-				// Potentially notify any getblocktemplate long poll clients
-				// about stale block templates due to the new transaction.
-				s.rpcServer.gbtWorkState.NotifyMempoolTx(
-					s.txMemPool.LastUpdated())
-			}
-
-		case <-s.quit:
-			break out
-		}
-	}
-
-	// Drain channels before exiting so nothing is left waiting around to send.
-cleanup:
-	for {
-		select {
-		case <-s.relayNtfnChan:
-		default:
-			break cleanup
-		}
-	}
-	s.wg.Done()
-}
-
 // rebroadcastHandler keeps track of user submitted inventories that we have
 // sent out but have not yet made it into a block. We periodically rebroadcast
 // them in case our peers restarted or otherwise lost track of them.
@@ -2160,7 +2106,6 @@
 out:
 	for {
 		select {
->>>>>>> c1861bc8
 		case riv := <-s.modifyRebroadcastInv:
 			switch msg := riv.(type) {
 			// Incoming InvVects are added to our map of RPC txs.
@@ -2228,9 +2173,6 @@
 	// managers.
 	s.wg.Add(1)
 	go s.peerHandler()
-
-	s.wg.Add(1)
-	go s.relayTransactionsHandler()
 
 	if s.nat != nil {
 		s.wg.Add(1)
