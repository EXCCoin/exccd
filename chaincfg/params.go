// Copyright (c) 2014-2016 The btcsuite developers
// Copyright (c) 2015-2017 The Decred developers
// Use of this source code is governed by an ISC
// license that can be found in the LICENSE file.

package chaincfg

import (
	"encoding/hex"
	"errors"
	"fmt"
	"math"
	"math/big"
	"time"

	"github.com/decred/dcrd/chaincfg/chainhash"
	"github.com/decred/dcrd/wire"
)

// These variables are the chain proof-of-work limit parameters for each default
// network.
var (
	// bigOne is 1 represented as a big.Int.  It is defined here to avoid
	// the overhead of creating it multiple times.
	bigOne = big.NewInt(1)

	// mainPowLimit is the highest proof of work value a Decred block can
	// have for the main network.  It is the value 2^224 - 1.
	mainPowLimit = new(big.Int).Sub(new(big.Int).Lsh(bigOne, 224), bigOne)

	// testNetPowLimit is the highest proof of work value a Decred block
	// can have for the test network.  It is the value 2^232 - 1.
	testNetPowLimit = new(big.Int).Sub(new(big.Int).Lsh(bigOne, 232), bigOne)

	// simNetPowLimit is the highest proof of work value a Decred block
	// can have for the simulation test network.  It is the value 2^255 - 1.
	simNetPowLimit = new(big.Int).Sub(new(big.Int).Lsh(bigOne, 255), bigOne)

	VoteBitsNotFound = fmt.Errorf("vote bits not found")
)

// SigHashOptimization is an optimization for verification of transactions that
// do CHECKSIG operations with hashType SIGHASH_ALL. Although there should be no
// consequences to daemons that are simply running a node, it may be the case
// that you could cause database corruption if you turn this code on, create and
// manipulate your own MsgTx, then include them in blocks. For safety, if you're
// using the daemon with wallet or mining with the daemon this should be disabled.
// If you believe that any MsgTxs in your daemon will be used mutably, do NOT
// turn on this feature. It is disabled by default.
// This feature is considered EXPERIMENTAL, enable at your own risk!
var SigHashOptimization = false

// CheckForDuplicateHashes checks for duplicate hashes when validating blocks.
// Because of the rule inserting the height into the second (nonce) txOut, there
// should never be a duplicate transaction hash that overwrites another. However,
// because there is a 2^128 chance of a collision, the paranoid user may wish to
// turn this feature on.
var CheckForDuplicateHashes = false

// CPUMinerThreads is the default number of threads to utilize with the
// CPUMiner when mining.
var CPUMinerThreads = 1

// Checkpoint identifies a known good point in the block chain.  Using
// checkpoints allows a few optimizations for old blocks during initial download
// and also prevents forks from old blocks.
//
// Each checkpoint is selected based upon several factors.  See the
// documentation for chain.IsCheckpointCandidate for details on the selection
// criteria.
type Checkpoint struct {
	Height int64
	Hash   *chainhash.Hash
}

<<<<<<< HEAD
// Vote describes a voting instance.  It is self-describing so that the UI can
// be directly implemented using the fields.  Mask determines which bits can be
// used.  Bits are enumerated and must be consecutive.  Each vote requires one
// and only one abstain (bits = 0) and reject vote (IsNo = true).
//
// For example, change block height from int64 to uint64.
// Vote {
//	Id:          "blockheight",
//	Description: "Change block height from int64 to uint64"
//	Mask:        0x0006,
//	Choices:     []Choice{
//		{
//			Id:          "abstain",
//			Description: "abstain voting for change",
//			Bits:        0x0000,
//			IsAbstain:   true,
//			IsNo:        false,
//		},
//		{
//			Id:          "no",
//			Description: "reject changing block height to uint64",
//			Bits:        0x0002,
//			IsAbstain:   false,
//			IsNo:        false,
//		},
//		{
//			Id:          "yes",
//			Description: "accept changing block height to uint64",
//			Bits:        0x0004,
//			IsAbstain:   false,
//			IsNo:        true,
//		},
//	},
// }
//
type Vote struct {
	// Single unique word identifying the vote.
	Id string

	// Longer description of what the vote is about.
	Description string

	// Usable bits for this vote.
	Mask uint16

	Choices []Choice
}

// Choice defines one of the possible Choices that make up a vote. The 0 value
// in Bits indicates the default choice.  Care should be taken not to bias a
// vote with the default choice.
type Choice struct {
	// Single unique word identifying vote (e.g. yes)
	Id string

	// Longer description of the vote.
	Description string

	// Bits used for this vote.
	Bits uint16

	// This is the abstain choice.  By convention this must be the 0 vote
	// (abstain) and exist only once in the Vote.Choices array.
	IsAbstain bool

	// This coince indicates a hard No Vote.  By convention this must exist
	// only once in the Vote.Choices array.
	IsNo bool
}

// VoteIndex compares vote to Choice.Bits and returns the index into the
// Choices array.  If the vote is invalid it returns -1.
func (v *Vote) VoteIndex(vote uint16) int {
	vote &= v.Mask
	for k := range v.Choices {
		if vote == v.Choices[k].Bits {
			return k
		}
	}

	return -1
}

const (
	// VoteIDMaxBlockSize is the vote ID for the the maximum block size
	// increase agenda used for the hard fork demo.
	VoteIDMaxBlockSize = "maxblocksize"

	// VoteIDSDiffAlgorithm is the vote ID for the new stake difficulty
	// algorithm (aka ticket price) agenda defined by DCP0001.
	VoteIDSDiffAlgorithm = "sdiffalgorithm"

	// VoteIDLNSupport is the vote ID for determining if the developers
	// should work on integrating Lightning Network support.
	VoteIDLNSupport = "lnsupport"

	// VoteIDLNFeatures is the vote ID for the agenda that introduces
	// features useful for the Lightning Network (among other uses) defined
	// by DCP0002 and DCP0003.
	VoteIDLNFeatures = "lnfeatures"
)

// ConsensusDeployment defines details related to a specific consensus rule
// change that is voted in.  This is part of BIP0009.
type ConsensusDeployment struct {
	// Vote describes the what is being voted on and what the choices are.
	// This is sitting in a struct in order to make merging between btcd
	// easier.
	Vote Vote

	// StartTime is the median block time after which voting on the
	// deployment starts.
	StartTime uint64

	// ExpireTime is the median block time after which the attempted
	// deployment expires.
	ExpireTime uint64
}

// TokenPayout is a payout for block 1 which specifies an address and an amount
// to pay to that address in a transaction output.
type TokenPayout struct {
	Address string
	Amount  int64
}

// Params defines a Decred network by its parameters.  These parameters may be
// used by Decred applications to differentiate networks as well as addresses
=======
// DNSSeed identifies a DNS seed.
type DNSSeed struct {
	// Host defines the hostname of the seed.
	Host string

	// HasFiltering defines whether the seed supports filtering
	// by service flags (wire.ServiceFlag).
	HasFiltering bool
}

// Params defines a Bitcoin network by its parameters.  These parameters may be
// used by Bitcoin applications to differentiate networks as well as addresses
>>>>>>> f161d6b6
// and keys for one network from those intended for use on another network.
type Params struct {
	// Name defines a human-readable identifier for the network.
	Name string

	// Net defines the magic bytes used to identify the network.
	Net wire.CurrencyNet

	// DefaultPort defines the default peer-to-peer port for the network.
	DefaultPort string

	// DNSSeeds defines a list of DNS seeds for the network that are used
	// as one method to discover peers.
	DNSSeeds []DNSSeed

	// GenesisBlock defines the first block of the chain.
	GenesisBlock *wire.MsgBlock

	// GenesisHash is the starting block hash.
	GenesisHash *chainhash.Hash

	// PowLimit defines the highest allowed proof of work value for a block
	// as a uint256.
	PowLimit *big.Int

	// PowLimitBits defines the highest allowed proof of work value for a
	// block in compact form.
	PowLimitBits uint32

	// ReduceMinDifficulty defines whether the network should reduce the
	// minimum required difficulty after a long enough period of time has
	// passed without finding a block.  This is really only useful for test
	// networks and should not be set on a main network.
	ReduceMinDifficulty bool

	// MinDiffReductionTime is the amount of time after which the minimum
	// required difficulty should be reduced when a block hasn't been found.
	//
	// NOTE: This only applies if ReduceMinDifficulty is true.
	MinDiffReductionTime time.Duration

	// GenerateSupported specifies whether or not CPU mining is allowed.
	GenerateSupported bool

	// MaximumBlockSizes are the maximum sizes of a block that can be
	// generated on the network.  It is an array because the max block size
	// can be different values depending on the results of a voting agenda.
	// The first entry is the initial block size for the network, while the
	// other entries are potential block size changes which take effect when
	// the vote for the associated agenda succeeds.
	MaximumBlockSizes []int

	// MaxTxSize is the maximum number of bytes a serialized transaction can
	// be in order to be considered valid by consensus.
	MaxTxSize int

	// TargetTimePerBlock is the desired amount of time to generate each
	// block.
	TargetTimePerBlock time.Duration

	// WorkDiffAlpha is the stake difficulty EMA calculation alpha (smoothing)
	// value. It is different from a normal EMA alpha. Closer to 1 --> smoother.
	WorkDiffAlpha int64

	// WorkDiffWindowSize is the number of windows (intervals) used for calculation
	// of the exponentially weighted average.
	WorkDiffWindowSize int64

	// WorkDiffWindows is the number of windows (intervals) used for calculation
	// of the exponentially weighted average.
	WorkDiffWindows int64

	// TargetTimespan is the desired amount of time that should elapse
	// before the block difficulty requirement is examined to determine how
	// it should be changed in order to maintain the desired block
	// generation rate.  This value should correspond to the product of
	// WorkDiffWindowSize and TimePerBlock above.
	TargetTimespan time.Duration

	// RetargetAdjustmentFactor is the adjustment factor used to limit
	// the minimum and maximum amount of adjustment that can occur between
	// difficulty retargets.
	RetargetAdjustmentFactor int64

	// Subsidy parameters.
	//
	// Subsidy calculation for exponential reductions:
	// 0 for i in range (0, height / SubsidyReductionInterval):
	// 1     subsidy *= MulSubsidy
	// 2     subsidy /= DivSubsidy
	//
	// Caveat: Don't overflow the int64 register!!

	// BaseSubsidy is the starting subsidy amount for mined blocks.
	BaseSubsidy int64

	// Subsidy reduction multiplier.
	MulSubsidy int64

	// Subsidy reduction divisor.
	DivSubsidy int64

	// SubsidyReductionInterval is the reduction interval in blocks.
	SubsidyReductionInterval int64

	// WorkRewardProportion is the comparative amount of the subsidy given for
	// creating a block.
	WorkRewardProportion uint16

	// StakeRewardProportion is the comparative amount of the subsidy given for
	// casting stake votes (collectively, per block).
	StakeRewardProportion uint16

	// BlockTaxProportion is the inverse of the percentage of funds for each
	// block to allocate to the developer organization.
	// e.g. 10% --> 10 (or 1 / (1/10))
	// Special case: disable taxes with a value of 0
	BlockTaxProportion uint16

	// Checkpoints ordered from oldest to newest.
	Checkpoints []Checkpoint

	// These fields are related to voting on consensus rule changes as
	// defined by BIP0009.
	//
	// RuleChangeActivationQurom is the number of votes required for a vote
	// to take effect.
	//
	// RuleChangeActivationInterval is the number of blocks in each threshold
	// state retarget window.
	//
	// Deployments define the specific consensus rule changes to be voted
	// on for the stake version (the map key).
	RuleChangeActivationQuorum     uint32
	RuleChangeActivationMultiplier uint32
	RuleChangeActivationDivisor    uint32
	RuleChangeActivationInterval   uint32
	Deployments                    map[uint32][]ConsensusDeployment

	// Enforce current block version once network has upgraded.
	BlockEnforceNumRequired uint64

	// Reject previous block versions once network has upgraded.
	BlockRejectNumRequired uint64

	// The number of nodes to check.
	BlockUpgradeNumToCheck uint64

	// Mempool parameters
	RelayNonStdTxs bool

	// NetworkAddressPrefix is the first letter of the network
	// for any given address encoded as a string.
	NetworkAddressPrefix string

	// Address encoding magics
	PubKeyAddrID     [2]byte // First 2 bytes of a P2PK address
	PubKeyHashAddrID [2]byte // First 2 bytes of a P2PKH address
	PKHEdwardsAddrID [2]byte // First 2 bytes of an Edwards P2PKH address
	PKHSchnorrAddrID [2]byte // First 2 bytes of a secp256k1 Schnorr P2PKH address
	ScriptHashAddrID [2]byte // First 2 bytes of a P2SH address
	PrivateKeyID     [2]byte // First 2 bytes of a WIF private key

	// BIP32 hierarchical deterministic extended key magics
	HDPrivateKeyID [4]byte
	HDPublicKeyID  [4]byte

	// BIP44 coin type used in the hierarchical deterministic path for
	// address generation.
	HDCoinType uint32

	// MinimumStakeDiff if the minimum amount of Atoms required to purchase a
	// stake ticket.
	MinimumStakeDiff int64

	// Ticket pool sizes for Decred PoS. This denotes the number of possible
	// buckets/number of different ticket numbers. It is also the number of
	// possible winner numbers there are.
	TicketPoolSize uint16

	// Average number of tickets per block for Decred PoS.
	TicketsPerBlock uint16

	// Number of blocks for tickets to mature (spendable at TicketMaturity+1).
	TicketMaturity uint16

	// Number of blocks for tickets to expire after they have matured. This MUST
	// be >= (StakeEnabledHeight + StakeValidationHeight).
	TicketExpiry uint32

	// CoinbaseMaturity is the number of blocks required before newly mined
	// coins (coinbase transactions) can be spent.
	CoinbaseMaturity uint16

	// Maturity for spending SStx change outputs.
	SStxChangeMaturity uint16

	// TicketPoolSizeWeight is the multiplicative weight applied to the
	// ticket pool size difference between a window period and its target
	// when determining the stake system.
	TicketPoolSizeWeight uint16

	// StakeDiffAlpha is the stake difficulty EMA calculation alpha (smoothing)
	// value. It is different from a normal EMA alpha. Closer to 1 --> smoother.
	StakeDiffAlpha int64

	// StakeDiffWindowSize is the number of blocks used for each interval in
	// exponentially weighted average.
	StakeDiffWindowSize int64

	// StakeDiffWindows is the number of windows (intervals) used for calculation
	// of the exponentially weighted average.
	StakeDiffWindows int64

	// StakeVersionInterval determines the interval where the stake version
	// is calculated.
	StakeVersionInterval int64

	// MaxFreshStakePerBlock is the maximum number of new tickets that may be
	// submitted per block.
	MaxFreshStakePerBlock uint8

	// StakeEnabledHeight is the height in which the first ticket could possibly
	// mature.
	StakeEnabledHeight int64

	// StakeValidationHeight is the height at which votes (SSGen) are required
	// to add a new block to the top of the blockchain. This height is the
	// first block that will be voted on, but will include in itself no votes.
	StakeValidationHeight int64

	// StakeBaseSigScript is the consensus stakebase signature script for all
	// votes on the network. This isn't signed in any way, so without forcing
	// it to be this value miners/daemons could freely change it.
	StakeBaseSigScript []byte

	// StakeMajorityMultiplier and StakeMajorityDivisor are used
	// to calculate the super majority of stake votes using integer math as
	// such: X*StakeMajorityMultiplier/StakeMajorityDivisor
	StakeMajorityMultiplier int32
	StakeMajorityDivisor    int32

	// OrganizationPkScript is the output script for block taxes to be
	// distributed to in every block's coinbase. It should ideally be a P2SH
	// multisignature address.  OrganizationPkScriptVersion is the version
	// of the output script.  Until PoS hardforking is implemented, this
	// version must always match for a block to validate.
	OrganizationPkScript        []byte
	OrganizationPkScriptVersion uint16

	// BlockOneLedger specifies the list of payouts in the coinbase of
	// block height 1. If there are no payouts to be given, set this
	// to an empty slice.
	BlockOneLedger []*TokenPayout
}

// MainNetParams defines the network parameters for the main Decred network.
var MainNetParams = Params{
	Name:        "mainnet",
	Net:         wire.MainNet,
<<<<<<< HEAD
	DefaultPort: "9108",
	DNSSeeds: []string{
		"mainnet-seed.decred.mindcry.org",
		"mainnet-seed.decred.netpurgatory.com",
		"mainnet-seed.decred.org",
=======
	DefaultPort: "8333",
	DNSSeeds: []DNSSeed{
		{"seed.bitcoin.sipa.be", true},
		{"dnsseed.bluematt.me", true},
		{"dnsseed.bitcoin.dashjr.org", false},
		{"seed.bitcoinstats.com", true},
		{"seed.bitnodes.io", false},
		{"bitseed.xf2.org", false},
		{"seed.bitcoin.jonasschnelli.ch", true},
>>>>>>> f161d6b6
	},

	// Chain parameters
	GenesisBlock:             &genesisBlock,
	GenesisHash:              &genesisHash,
	PowLimit:                 mainPowLimit,
	PowLimitBits:             0x1d00ffff,
	ReduceMinDifficulty:      false,
	MinDiffReductionTime:     0, // Does not apply since ReduceMinDifficulty false
	GenerateSupported:        false,
	MaximumBlockSizes:        []int{393216},
	MaxTxSize:                393216,
	TargetTimePerBlock:       time.Minute * 5,
	WorkDiffAlpha:            1,
	WorkDiffWindowSize:       144,
	WorkDiffWindows:          20,
	TargetTimespan:           time.Minute * 5 * 144, // TimePerBlock * WindowSize
	RetargetAdjustmentFactor: 4,

	// Subsidy parameters.
	BaseSubsidy:              3119582664, // 21m
	MulSubsidy:               100,
	DivSubsidy:               101,
	SubsidyReductionInterval: 6144,
	WorkRewardProportion:     6,
	StakeRewardProportion:    3,
	BlockTaxProportion:       1,

	// Checkpoints ordered from oldest to newest.
	Checkpoints: []Checkpoint{
		{440, newHashFromStr("0000000000002203eb2c95ee96906730bb56b2985e174518f90eb4db29232d93")},
		{24480, newHashFromStr("0000000000000c9d4239c4ef7ef3fb5aaeed940244bc69c57c8c5e1f071b28a6")},
		{48590, newHashFromStr("0000000000000d5e0de21a96d3c965f5f2db2c82612acd7389c140c9afe92ba7")},
		{54770, newHashFromStr("00000000000009293d067b1126b7de07fc9b2b94ee50dfe0d48c239a7adb072c")},
		{60720, newHashFromStr("0000000000000a64475d68ffb9ad89a3d147c0f5138db26b40da9d19d0004117")},
		{65270, newHashFromStr("0000000000000021f107601962789b201f0a0cbb98ac5f8c12b93d94e795b441")},
		{75380, newHashFromStr("0000000000000e7d13cfc85806aa720fe3670980f5b7d33253e4f41985558372")},
		{85410, newHashFromStr("00000000000013ec928074bea6eac9754aa614c7acb20edf300f18b0cd122692")},
		{99880, newHashFromStr("0000000000000cb2a9a9ded647b9f78aae51ace32dd8913701d420ead272913c")},
		{123080, newHashFromStr("000000000000009ea6e02d0f0424f445ed50686f9ae4aecdf3b268e981114477")},
		{135960, newHashFromStr("00000000000001d2f9bbca9177972c0ba45acb40836b72945a75d73b99079498")},
		{139740, newHashFromStr("00000000000001397179ae1aff156fb1aea228938d06b83e43b78b1c44527b5b")},
		{155900, newHashFromStr("000000000000008557e37fb05177fc5a54e693de20689753639135f85a2dcb2e")},
		{164300, newHashFromStr("000000000000009ed067ff51cd5e15f3c786222a5183b20a991a80ce535907a9")},
		{181020, newHashFromStr("00000000000000b77d832cb2cbed02908d69323862a53e56345400ad81a6fb8f")},
		{189950, newHashFromStr("000000000000007341d8ae2ea7e41f25cee00e1a70a4a3dc1cb055d14ecb2e11")},
	},

<<<<<<< HEAD
	// The miner confirmation window is defined as:
	//   target proof of work timespan / target proof of work spacing
	RuleChangeActivationQuorum:     4032, // 10 % of RuleChangeActivationInterval * TicketsPerBlock
	RuleChangeActivationMultiplier: 3,    // 75%
	RuleChangeActivationDivisor:    4,
	RuleChangeActivationInterval:   2016 * 4, // 4 weeks
	Deployments: map[uint32][]ConsensusDeployment{
		4: {{
			Vote: Vote{
				Id:          VoteIDSDiffAlgorithm,
				Description: "Change stake difficulty algorithm as defined in DCP0001",
				Mask:        0x0006, // Bits 1 and 2
				Choices: []Choice{{
					Id:          "abstain",
					Description: "abstain voting for change",
					Bits:        0x0000,
					IsAbstain:   true,
					IsNo:        false,
				}, {
					Id:          "no",
					Description: "keep the existing algorithm",
					Bits:        0x0002, // Bit 1
					IsAbstain:   false,
					IsNo:        true,
				}, {
					Id:          "yes",
					Description: "change to the new algorithm",
					Bits:        0x0004, // Bit 2
					IsAbstain:   false,
					IsNo:        false,
				}},
			},
			StartTime:  1493164800, // Apr 26th, 2017
			ExpireTime: 1524700800, // Apr 26th, 2018
		}, {
			Vote: Vote{
				Id:          VoteIDLNSupport,
				Description: "Request developers begin work on Lightning Network (LN) integration",
				Mask:        0x0018, // Bits 3 and 4
				Choices: []Choice{{
					Id:          "abstain",
					Description: "abstain from voting",
					Bits:        0x0000,
					IsAbstain:   true,
					IsNo:        false,
				}, {
					Id:          "no",
					Description: "no, do not work on integrating LN support",
					Bits:        0x0008, // Bit 3
					IsAbstain:   false,
					IsNo:        true,
				}, {
					Id:          "yes",
					Description: "yes, begin work on integrating LN support",
					Bits:        0x0010, // Bit 4
					IsAbstain:   false,
					IsNo:        false,
				}},
			},
			StartTime:  1493164800, // Apr 26th, 2017
			ExpireTime: 1508976000, // Oct 26th, 2017
		}},
		5: {{
			Vote: Vote{
				Id:          VoteIDLNFeatures,
				Description: "Enable features defined in DCP0002 and DCP0003 necessary to support Lightning Network (LN)",
				Mask:        0x0006, // Bits 1 and 2
				Choices: []Choice{{
					Id:          "abstain",
					Description: "abstain voting for change",
					Bits:        0x0000,
					IsAbstain:   true,
					IsNo:        false,
				}, {
					Id:          "no",
					Description: "keep the existing consensus rules",
					Bits:        0x0002, // Bit 1
					IsAbstain:   false,
					IsNo:        true,
				}, {
					Id:          "yes",
					Description: "change to the new consensus rules",
					Bits:        0x0004, // Bit 2
					IsAbstain:   false,
					IsNo:        false,
				}},
			},
			StartTime:  1505260800, // Sep 13th, 2017
			ExpireTime: 1536796800, // Sep 13th, 2018
		}},
	},
=======
	// Enforce current block version once majority of the network has
	// upgraded.
	// 75% (750 / 1000)
	// Reject previous block versions once a majority of the network has
	// upgraded.
	// 95% (950 / 1000)
	BlockEnforceNumRequired: 750,
	BlockRejectNumRequired:  950,
	BlockUpgradeNumToCheck:  1000,

	// Mempool parameters
	RelayNonStdTxs: false,

	// Address encoding magics
	PubKeyHashAddrID: 0x00, // starts with 1
	ScriptHashAddrID: 0x05, // starts with 3
	PrivateKeyID:     0x80, // starts with 5 (uncompressed) or K (compressed)

	// BIP32 hierarchical deterministic extended key magics
	HDPrivateKeyID: [4]byte{0x04, 0x88, 0xad, 0xe4}, // starts with xprv
	HDPublicKeyID:  [4]byte{0x04, 0x88, 0xb2, 0x1e}, // starts with xpub

	// BIP44 coin type used in the hierarchical deterministic path for
	// address generation.
	HDCoinType: 0,
}

// RegressionNetParams defines the network parameters for the regression test
// Bitcoin network.  Not to be confused with the test Bitcoin network (version
// 3), this network is sometimes simply called "testnet".
var RegressionNetParams = Params{
	Name:        "regtest",
	Net:         wire.TestNet,
	DefaultPort: "18444",
	DNSSeeds:    []DNSSeed{},

	// Chain parameters
	GenesisBlock:             &regTestGenesisBlock,
	GenesisHash:              &regTestGenesisHash,
	PowLimit:                 regressionPowLimit,
	PowLimitBits:             0x207fffff,
	CoinbaseMaturity:         100,
	SubsidyReductionInterval: 150,
	TargetTimespan:           time.Hour * 24 * 14, // 14 days
	TargetTimePerBlock:       time.Minute * 10,    // 10 minutes
	RetargetAdjustmentFactor: 4,                   // 25% less, 400% more
	ReduceMinDifficulty:      true,
	MinDiffReductionTime:     time.Minute * 20, // TargetTimePerBlock * 2
	GenerateSupported:        true,

	// Checkpoints ordered from oldest to newest.
	Checkpoints: nil,
>>>>>>> f161d6b6

	// Enforce current block version once majority of the network has
	// upgraded.
	// 75% (750 / 1000)
	// Reject previous block versions once a majority of the network has
	// upgraded.
	// 95% (950 / 1000)
	BlockEnforceNumRequired: 750,
	BlockRejectNumRequired:  950,
	BlockUpgradeNumToCheck:  1000,

	// Mempool parameters
	RelayNonStdTxs: false,

	// Address encoding magics
	NetworkAddressPrefix: "D",
	PubKeyAddrID:         [2]byte{0x13, 0x86}, // starts with Dk
	PubKeyHashAddrID:     [2]byte{0x07, 0x3f}, // starts with Ds
	PKHEdwardsAddrID:     [2]byte{0x07, 0x1f}, // starts with De
	PKHSchnorrAddrID:     [2]byte{0x07, 0x01}, // starts with DS
	ScriptHashAddrID:     [2]byte{0x07, 0x1a}, // starts with Dc
	PrivateKeyID:         [2]byte{0x22, 0xde}, // starts with Pm

	// BIP32 hierarchical deterministic extended key magics
	HDPrivateKeyID: [4]byte{0x02, 0xfd, 0xa4, 0xe8}, // starts with dprv
	HDPublicKeyID:  [4]byte{0x02, 0xfd, 0xa9, 0x26}, // starts with dpub

	// BIP44 coin type used in the hierarchical deterministic path for
	// address generation.
	HDCoinType: 20,

	// Decred PoS parameters
	MinimumStakeDiff:        2 * 1e8, // 2 Coin
	TicketPoolSize:          8192,
	TicketsPerBlock:         5,
	TicketMaturity:          256,
	TicketExpiry:            40960, // 5*TicketPoolSize
	CoinbaseMaturity:        256,
	SStxChangeMaturity:      1,
	TicketPoolSizeWeight:    4,
	StakeDiffAlpha:          1, // Minimal
	StakeDiffWindowSize:     144,
	StakeDiffWindows:        20,
	StakeVersionInterval:    144 * 2 * 7, // ~1 week
	MaxFreshStakePerBlock:   20,          // 4*TicketsPerBlock
	StakeEnabledHeight:      256 + 256,   // CoinbaseMaturity + TicketMaturity
	StakeValidationHeight:   4096,        // ~14 days
	StakeBaseSigScript:      []byte{0x00, 0x00},
	StakeMajorityMultiplier: 3,
	StakeMajorityDivisor:    4,

	// Decred organization related parameters
	// Organization address is Dcur2mcGjmENx4DhNqDctW5wJCVyT3Qeqkx
	OrganizationPkScript:        hexDecode("a914f5916158e3e2c4551c1796708db8367207ed13bb87"),
	OrganizationPkScriptVersion: 0,
	BlockOneLedger:              BlockOneLedgerMainNet,
}

<<<<<<< HEAD
// TestNet2Params defines the network parameters for the test currency network.
// This network is sometimes simply called "testnet".
// This is the second public iteration of testnet.
var TestNet2Params = Params{
	Name:        "testnet2",
	Net:         wire.TestNet2,
	DefaultPort: "19108",
	DNSSeeds: []string{
		"testnet-seed.decred.mindcry.org",
		"testnet-seed.decred.netpurgatory.com",
		"testnet-seed.decred.org",
=======
// TestNet3Params defines the network parameters for the test Bitcoin network
// (version 3).  Not to be confused with the regression test network, this
// network is sometimes simply called "testnet".
var TestNet3Params = Params{
	Name:        "testnet3",
	Net:         wire.TestNet3,
	DefaultPort: "18333",
	DNSSeeds: []DNSSeed{
		{"testnet-seed.bitcoin.jonasschnelli.ch", true},
		{"testnet-seed.bitcoin.schildbach.de", false},
		{"seed.tbtc.petertodd.org", true},
		{"testnet-seed.bluematt.me", false},
>>>>>>> f161d6b6
	},

	// Chain parameters
	GenesisBlock:             &testNet2GenesisBlock,
	GenesisHash:              &testNet2GenesisHash,
	PowLimit:                 testNetPowLimit,
	PowLimitBits:             0x1e00ffff,
	ReduceMinDifficulty:      false,
	MinDiffReductionTime:     0, // Does not apply since ReduceMinDifficulty false
	GenerateSupported:        true,
	MaximumBlockSizes:        []int{1310720},
	MaxTxSize:                1000000,
	TargetTimePerBlock:       time.Minute * 2,
	WorkDiffAlpha:            1,
	WorkDiffWindowSize:       144,
	WorkDiffWindows:          20,
	TargetTimespan:           time.Minute * 2 * 144, // TimePerBlock * WindowSize
	RetargetAdjustmentFactor: 4,

	// Subsidy parameters.
	BaseSubsidy:              2500000000, // 25 Coin
	MulSubsidy:               100,
	DivSubsidy:               101,
	SubsidyReductionInterval: 2048,
	WorkRewardProportion:     6,
	StakeRewardProportion:    3,
	BlockTaxProportion:       1,

	// Checkpoints ordered from oldest to newest.
	Checkpoints: []Checkpoint{
		{12500, newHashFromStr("000000000046db2b18647632bac76577e418a5cdd8508a2f1cd82a6b30c3e854")},
		{25000, newHashFromStr("0000000000970b7f74178ba6bc3426cd2a65ab854c04e92f542567843f5612a2")},
		{37500, newHashFromStr("0000000000e5f9b3eb57259439694d3f12cd3b485cca54089fe3d4cc5c7c3e51")},
		{50000, newHashFromStr("0000000005bcc5dd36ba08523d32a3a581f1ef7376929f5b89757d1c9ced4154")},
		{62500, newHashFromStr("0000000003c0223971c732c49f019f449b494fdb822b67eb178fa4cf5d3b16ef")},
		{80000, newHashFromStr("0000000004239806fb02243757c0cd04f2103ad2c20d2afbdf21fafbd114ef60")},
		{97500, newHashFromStr("0000000003e41de65086786c253d2bf5259419cc15d1c1382b3d7bd69dcf7d45")},
		{110000, newHashFromStr("0000000003913d67af849f3dded4dd17038d366ff5c418be56f193ea574acf63")},
		{122500, newHashFromStr("0000000005db46602bc7146c87cd396db74696819c6685f0c61e9194e6278b07")},
		{140000, newHashFromStr("00000000015736a13fb25ef414947a8a7a4359ef5a00e3a03d6089f38f16f2de")},
		{157500, newHashFromStr("00000000052684525a3fedd619247b148eaa3ac38ab45781a1571099fd6036cf")},
		{175000, newHashFromStr("0000000000320a623fcc6453986ef13423f455ddf0f788ad1f2bda43858ccb8d")},
	},

	// Consensus rule change deployments.
	//
	// The miner confirmation window is defined as:
	//   target proof of work timespan / target proof of work spacing
	RuleChangeActivationQuorum:     2520, // 10 % of RuleChangeActivationInterval * TicketsPerBlock
	RuleChangeActivationMultiplier: 3,    // 75%
	RuleChangeActivationDivisor:    4,
	RuleChangeActivationInterval:   5040, // 1 week
	Deployments: map[uint32][]ConsensusDeployment{
		5: {{
			Vote: Vote{
				Id:          VoteIDSDiffAlgorithm,
				Description: "Change stake difficulty algorithm as defined in DCP0001",
				Mask:        0x0006, // Bits 1 and 2
				Choices: []Choice{{
					Id:          "abstain",
					Description: "abstain voting for change",
					Bits:        0x0000,
					IsAbstain:   true,
					IsNo:        false,
				}, {
					Id:          "no",
					Description: "keep the existing algorithm",
					Bits:        0x0002, // Bit 1
					IsAbstain:   false,
					IsNo:        true,
				}, {
					Id:          "yes",
					Description: "change to the new algorithm",
					Bits:        0x0004, // Bit 2
					IsAbstain:   false,
					IsNo:        false,
				}},
			},
			StartTime:  1493164800, // Apr 26th, 2017
			ExpireTime: 1524700800, // Apr 26th, 2018
		}},
		6: {{
			Vote: Vote{
				Id:          VoteIDLNFeatures,
				Description: "Enable features defined in DCP0002 and DCP0003 necessary to support Lightning Network (LN)",
				Mask:        0x0006, // Bits 1 and 2
				Choices: []Choice{{
					Id:          "abstain",
					Description: "abstain voting for change",
					Bits:        0x0000,
					IsAbstain:   true,
					IsNo:        false,
				}, {
					Id:          "no",
					Description: "keep the existing consensus rules",
					Bits:        0x0002, // Bit 1
					IsAbstain:   false,
					IsNo:        true,
				}, {
					Id:          "yes",
					Description: "change to the new consensus rules",
					Bits:        0x0004, // Bit 2
					IsAbstain:   false,
					IsNo:        false,
				}},
			},
			StartTime:  1505260800, // Sep 13th, 2017
			ExpireTime: 1536796800, // Sep 13th, 2018
		}},
	},

	// Enforce current block version once majority of the network has
	// upgraded.
	// 51% (51 / 100)
	// Reject previous block versions once a majority of the network has
	// upgraded.
	// 75% (75 / 100)
	BlockEnforceNumRequired: 51,
	BlockRejectNumRequired:  75,
	BlockUpgradeNumToCheck:  100,

	// Mempool parameters
	RelayNonStdTxs: true,

	// Address encoding magics
	NetworkAddressPrefix: "T",
	PubKeyAddrID:         [2]byte{0x28, 0xf7}, // starts with Tk
	PubKeyHashAddrID:     [2]byte{0x0f, 0x21}, // starts with Ts
	PKHEdwardsAddrID:     [2]byte{0x0f, 0x01}, // starts with Te
	PKHSchnorrAddrID:     [2]byte{0x0e, 0xe3}, // starts with TS
	ScriptHashAddrID:     [2]byte{0x0e, 0xfc}, // starts with Tc
	PrivateKeyID:         [2]byte{0x23, 0x0e}, // starts with Pt

	// BIP32 hierarchical deterministic extended key magics
	HDPrivateKeyID: [4]byte{0x04, 0x35, 0x83, 0x97}, // starts with tprv
	HDPublicKeyID:  [4]byte{0x04, 0x35, 0x87, 0xd1}, // starts with tpub

	// BIP44 coin type used in the hierarchical deterministic path for
	// address generation.
	HDCoinType: 11,

	// Decred PoS parameters
	MinimumStakeDiff:        20000000, // 0.2 Coin
	TicketPoolSize:          1024,
	TicketsPerBlock:         5,
	TicketMaturity:          16,
	TicketExpiry:            6144, // 6*TicketPoolSize
	CoinbaseMaturity:        16,
	SStxChangeMaturity:      1,
	TicketPoolSizeWeight:    4,
	StakeDiffAlpha:          1,
	StakeDiffWindowSize:     144,
	StakeDiffWindows:        20,
	StakeVersionInterval:    144 * 2 * 7, // ~1 week
	MaxFreshStakePerBlock:   20,          // 4*TicketsPerBlock
	StakeEnabledHeight:      16 + 16,     // CoinbaseMaturity + TicketMaturity
	StakeValidationHeight:   768,         // Arbitrary
	StakeBaseSigScript:      []byte{0x00, 0x00},
	StakeMajorityMultiplier: 3,
	StakeMajorityDivisor:    4,

	// Decred organization related parameters.
	// Organization address is TccTkqj8wFqrUemmHMRSx8SYEueQYLmuuFk
	OrganizationPkScript:        hexDecode("4fa6cbd0dbe5ec407fe4c8ad374e667771fa0d44"),
	OrganizationPkScriptVersion: 0,
	BlockOneLedger:              BlockOneLedgerTestNet2,
}

// SimNetParams defines the network parameters for the simulation test Decred
// network.  This network is similar to the normal test network except it is
// intended for private use within a group of individuals doing simulation
// testing.  The functionality is intended to differ in that the only nodes
// which are specifically specified are used to create the network rather than
// following normal discovery rules.  This is important as otherwise it would
// just turn into another public testnet.
var SimNetParams = Params{
	Name:        "simnet",
	Net:         wire.SimNet,
	DefaultPort: "18555",
	DNSSeeds:    []DNSSeed{}, // NOTE: There must NOT be any seeds.

	// Chain parameters
	GenesisBlock:             &simNetGenesisBlock,
	GenesisHash:              &simNetGenesisHash,
	PowLimit:                 simNetPowLimit,
	PowLimitBits:             0x207fffff,
	ReduceMinDifficulty:      false,
	MinDiffReductionTime:     0, // Does not apply since ReduceMinDifficulty false
	GenerateSupported:        true,
	MaximumBlockSizes:        []int{1000000, 1310720},
	MaxTxSize:                1000000,
	TargetTimePerBlock:       time.Second,
	WorkDiffAlpha:            1,
	WorkDiffWindowSize:       8,
	WorkDiffWindows:          4,
	TargetTimespan:           time.Second * 8, // TimePerBlock * WindowSize
	RetargetAdjustmentFactor: 4,

	// Subsidy parameters.
	BaseSubsidy:              50000000000,
	MulSubsidy:               100,
	DivSubsidy:               101,
	SubsidyReductionInterval: 128,
	WorkRewardProportion:     6,
	StakeRewardProportion:    3,
	BlockTaxProportion:       1,

	// Checkpoints ordered from oldest to newest.
	Checkpoints: nil,

	// Consensus rule change deployments.
	//
	// The miner confirmation window is defined as:
	//   target proof of work timespan / target proof of work spacing
	RuleChangeActivationQuorum:     160, // 10 % of RuleChangeActivationInterval * TicketsPerBlock
	RuleChangeActivationMultiplier: 3,   // 75%
	RuleChangeActivationDivisor:    4,
	RuleChangeActivationInterval:   320, // 320 seconds
	Deployments: map[uint32][]ConsensusDeployment{
		4: {{
			Vote: Vote{
				Id:          VoteIDMaxBlockSize,
				Description: "Change maximum allowed block size from 1MiB to 1.25MB",
				Mask:        0x0006, // Bits 1 and 2
				Choices: []Choice{{
					Id:          "abstain",
					Description: "abstain voting for change",
					Bits:        0x0000,
					IsAbstain:   true,
					IsNo:        false,
				}, {
					Id:          "no",
					Description: "reject changing max allowed block size",
					Bits:        0x0002, // Bit 1
					IsAbstain:   false,
					IsNo:        true,
				}, {
					Id:          "yes",
					Description: "accept changing max allowed block size",
					Bits:        0x0004, // Bit 2
					IsAbstain:   false,
					IsNo:        false,
				}},
			},
			StartTime:  0,             // Always available for vote
			ExpireTime: math.MaxInt64, // Never expires
		}},
		5: {{
			Vote: Vote{
				Id:          VoteIDSDiffAlgorithm,
				Description: "Change stake difficulty algorithm as defined in DCP0001",
				Mask:        0x0006, // Bits 1 and 2
				Choices: []Choice{{
					Id:          "abstain",
					Description: "abstain voting for change",
					Bits:        0x0000,
					IsAbstain:   true,
					IsNo:        false,
				}, {
					Id:          "no",
					Description: "keep the existing algorithm",
					Bits:        0x0002, // Bit 1
					IsAbstain:   false,
					IsNo:        true,
				}, {
					Id:          "yes",
					Description: "change to the new algorithm",
					Bits:        0x0004, // Bit 2
					IsAbstain:   false,
					IsNo:        false,
				}},
			},
			StartTime:  0,             // Always available for vote
			ExpireTime: math.MaxInt64, // Never expires
		}},
		6: {{
			Vote: Vote{
				Id:          VoteIDLNFeatures,
				Description: "Enable features defined in DCP0002 and DCP0003 necessary to support Lightning Network (LN)",
				Mask:        0x0006, // Bits 1 and 2
				Choices: []Choice{{
					Id:          "abstain",
					Description: "abstain voting for change",
					Bits:        0x0000,
					IsAbstain:   true,
					IsNo:        false,
				}, {
					Id:          "no",
					Description: "keep the existing consensus rules",
					Bits:        0x0002, // Bit 1
					IsAbstain:   false,
					IsNo:        true,
				}, {
					Id:          "yes",
					Description: "change to the new consensus rules",
					Bits:        0x0004, // Bit 2
					IsAbstain:   false,
					IsNo:        false,
				}},
			},
			StartTime:  0,             // Always available for vote
			ExpireTime: math.MaxInt64, // Never expires
		}},
	},

	// Enforce current block version once majority of the network has
	// upgraded.
	// 51% (51 / 100)
	// Reject previous block versions once a majority of the network has
	// upgraded.
	// 75% (75 / 100)
	BlockEnforceNumRequired: 51,
	BlockRejectNumRequired:  75,
	BlockUpgradeNumToCheck:  100,

	// Mempool parameters
	RelayNonStdTxs: true,

	// Address encoding magics
	NetworkAddressPrefix: "S",
	PubKeyAddrID:         [2]byte{0x27, 0x6f}, // starts with Sk
	PubKeyHashAddrID:     [2]byte{0x0e, 0x91}, // starts with Ss
	PKHEdwardsAddrID:     [2]byte{0x0e, 0x71}, // starts with Se
	PKHSchnorrAddrID:     [2]byte{0x0e, 0x53}, // starts with SS
	ScriptHashAddrID:     [2]byte{0x0e, 0x6c}, // starts with Sc
	PrivateKeyID:         [2]byte{0x23, 0x07}, // starts with Ps

	// BIP32 hierarchical deterministic extended key magics
	HDPrivateKeyID: [4]byte{0x04, 0x20, 0xb9, 0x03}, // starts with sprv
	HDPublicKeyID:  [4]byte{0x04, 0x20, 0xbd, 0x3d}, // starts with spub

	// BIP44 coin type used in the hierarchical deterministic path for
	// address generation.
	HDCoinType: 115, // ASCII for s

	// Decred PoS parameters
	MinimumStakeDiff:        20000,
	TicketPoolSize:          64,
	TicketsPerBlock:         5,
	TicketMaturity:          16,
	TicketExpiry:            384, // 6*TicketPoolSize
	CoinbaseMaturity:        16,
	SStxChangeMaturity:      1,
	TicketPoolSizeWeight:    4,
	StakeDiffAlpha:          1,
	StakeDiffWindowSize:     8,
	StakeDiffWindows:        8,
	StakeVersionInterval:    8 * 2 * 7,
	MaxFreshStakePerBlock:   20,            // 4*TicketsPerBlock
	StakeEnabledHeight:      16 + 16,       // CoinbaseMaturity + TicketMaturity
	StakeValidationHeight:   16 + (64 * 2), // CoinbaseMaturity + TicketPoolSize*2
	StakeBaseSigScript:      []byte{0xDE, 0xAD, 0xBE, 0xEF},
	StakeMajorityMultiplier: 3,
	StakeMajorityDivisor:    4,

	// Decred organization related parameters
	//
	// "Dev org" address is a 3-of-3 P2SH going to wallet:
	// aardvark adroitness aardvark adroitness
	// aardvark adroitness aardvark adroitness
	// aardvark adroitness aardvark adroitness
	// aardvark adroitness aardvark adroitness
	// aardvark adroitness aardvark adroitness
	// aardvark adroitness aardvark adroitness
	// aardvark adroitness aardvark adroitness
	// aardvark adroitness aardvark adroitness
	// briefcase
	// (seed 0x00000000000000000000000000000000000000000000000000000000000000)
	//
	// This same wallet owns the three ledger outputs for simnet.
	//
	// P2SH details for simnet dev org is below.
	//
	// address: Scc4ZC844nzuZCXsCFXUBXTLks2mD6psWom
	// redeemScript: 532103e8c60c7336744c8dcc7b85c27789950fc52aa4e48f895ebbfb
	// ac383ab893fc4c2103ff9afc246e0921e37d12e17d8296ca06a8f92a07fbe7857ed1d4
	// f0f5d94e988f21033ed09c7fa8b83ed53e6f2c57c5fa99ed2230c0d38edf53c0340d0f
	// c2e79c725a53ae
	//   (3-of-3 multisig)
	// Pubkeys used:
	//   SkQmxbeuEFDByPoTj41TtXat8tWySVuYUQpd4fuNNyUx51tF1csSs
	//   SkQn8ervNvAUEX5Ua3Lwjc6BAuTXRznDoDzsyxgjYqX58znY7w9e4
	//   SkQkfkHZeBbMW8129tZ3KspEh1XBFC1btbkgzs6cjSyPbrgxzsKqk
	//
	// Organization address is ScuQxvveKGfpG1ypt6u27F99Anf7EW3cqhq
	OrganizationPkScript:        hexDecode("a914cbb08d6ca783b533b2c7d24a51fbca92d937bf9987"),
	OrganizationPkScriptVersion: 0,
	BlockOneLedger:              BlockOneLedgerSimNet,
}

var (
	// ErrDuplicateNet describes an error where the parameters for a Decred
	// network could not be set due to the network already being a standard
	// network or previously-registered into this package.
	ErrDuplicateNet = errors.New("duplicate Decred network")

	// ErrUnknownHDKeyID describes an error where the provided id which
	// is intended to identify the network for a hierarchical deterministic
	// private extended key is not registered.
	ErrUnknownHDKeyID = errors.New("unknown hd private extended key bytes")
)

var (
	registeredNets    = make(map[wire.CurrencyNet]struct{})
	pubKeyAddrIDs     = make(map[[2]byte]struct{})
	pubKeyHashAddrIDs = make(map[[2]byte]struct{})
	pkhEdwardsAddrIDs = make(map[[2]byte]struct{})
	pkhSchnorrAddrIDs = make(map[[2]byte]struct{})
	scriptHashAddrIDs = make(map[[2]byte]struct{})
	hdPrivToPubKeyIDs = make(map[[4]byte][]byte)
)

<<<<<<< HEAD
// Register registers the network parameters for a Decred network.  This may
=======
// String returns the hostname of the DNS seed in human-readable form.
func (d DNSSeed) String() string {
	return d.Host
}

// Register registers the network parameters for a Bitcoin network.  This may
>>>>>>> f161d6b6
// error with ErrDuplicateNet if the network is already registered (either
// due to a previous Register call, or the network being one of the default
// networks).
//
// Network parameters should be registered into this package by a main package
// as early as possible.  Then, library packages may lookup networks or network
// parameters based on inputs and work regardless of the network being standard
// or not.
func Register(params *Params) error {
	if _, ok := registeredNets[params.Net]; ok {
		return ErrDuplicateNet
	}
	registeredNets[params.Net] = struct{}{}
	pubKeyAddrIDs[params.PubKeyAddrID] = struct{}{}
	pubKeyHashAddrIDs[params.PubKeyHashAddrID] = struct{}{}
	scriptHashAddrIDs[params.ScriptHashAddrID] = struct{}{}
	hdPrivToPubKeyIDs[params.HDPrivateKeyID] = params.HDPublicKeyID[:]
	return nil
}

// mustRegister performs the same function as Register except it panics if there
// is an error.  This should only be called from package init functions.
func mustRegister(params *Params) {
	if err := Register(params); err != nil {
		panic("failed to register network: " + err.Error())
	}
}

// IsPubKeyAddrID returns whether the id is an identifier known to prefix a
// pay-to-pubkey address on any default or registered network.
func IsPubKeyAddrID(id [2]byte) bool {
	_, ok := pubKeyHashAddrIDs[id]
	return ok
}

// IsPubKeyHashAddrID returns whether the id is an identifier known to prefix a
// pay-to-pubkey-hash address on any default or registered network.  This is
// used when decoding an address string into a specific address type.  It is up
// to the caller to check both this and IsScriptHashAddrID and decide whether an
// address is a pubkey hash address, script hash address, neither, or
// undeterminable (if both return true).
func IsPubKeyHashAddrID(id [2]byte) bool {
	_, ok := pubKeyHashAddrIDs[id]
	return ok
}

// IsPKHEdwardsAddrID returns whether the id is an identifier know to prefix a
// pay-to-pubkey-hash Edwards address.
func IsPKHEdwardsAddrID(id [2]byte) bool {
	_, ok := pkhEdwardsAddrIDs[id]
	return ok
}

// IsPKHSchnorrAddrID returns whether the id is an identifier know to prefix a
// pay-to-pubkey-hash secp256k1 Schnorr address.
func IsPKHSchnorrAddrID(id [2]byte) bool {
	_, ok := pkhSchnorrAddrIDs[id]
	return ok
}

// IsScriptHashAddrID returns whether the id is an identifier known to prefix a
// pay-to-script-hash address on any default or registered network.  This is
// used when decoding an address string into a specific address type.  It is up
// to the caller to check both this and IsPubKeyHashAddrID and decide whether an
// address is a pubkey hash address, script hash address, neither, or
// undeterminable (if both return true).
func IsScriptHashAddrID(id [2]byte) bool {
	_, ok := scriptHashAddrIDs[id]
	return ok
}

// HDPrivateKeyToPublicKeyID accepts a private hierarchical deterministic
// extended key id and returns the associated public key id.  When the provided
// id is not registered, the ErrUnknownHDKeyID error will be returned.
func HDPrivateKeyToPublicKeyID(id []byte) ([]byte, error) {
	if len(id) != 4 {
		return nil, ErrUnknownHDKeyID
	}

	var key [4]byte
	copy(key[:], id)
	pubBytes, ok := hdPrivToPubKeyIDs[key]
	if !ok {
		return nil, ErrUnknownHDKeyID
	}

	return pubBytes, nil
}

// newHashFromStr converts the passed big-endian hex string into a
// chainhash.Hash.  It only differs from the one available in chainhash in that
// it panics on an error since it will only (and must only) be called with
// hard-coded, and therefore known good, hashes.
func newHashFromStr(hexStr string) *chainhash.Hash {
	hash, err := chainhash.NewHashFromStr(hexStr)
	if err != nil {
		// Ordinarily I don't like panics in library code since it
		// can take applications down without them having a chance to
		// recover which is extremely annoying, however an exception is
		// being made in this case because the only way this can panic
		// is if there is an error in the hard-coded hashes.  Thus it
		// will only ever potentially panic on init and therefore is
		// 100% predictable.
		panic(err)
	}
	return hash
}

func hexDecode(hexStr string) []byte {
	b, err := hex.DecodeString(hexStr)
	if err != nil {
		panic(err)
	}
	return b
}

// BlockOneSubsidy returns the total subsidy of block height 1 for the
// network.
func (p *Params) BlockOneSubsidy() int64 {
	if len(p.BlockOneLedger) == 0 {
		return 0
	}

	sum := int64(0)
	for _, output := range p.BlockOneLedger {
		sum += output.Amount
	}

	return sum
}

// TotalSubsidyProportions is the sum of WorkReward, StakeReward, and BlockTax
// proportions.
func (p *Params) TotalSubsidyProportions() uint16 {
	return p.WorkRewardProportion + p.StakeRewardProportion + p.BlockTaxProportion
}

// LatestCheckpointHeight is the height of the latest checkpoint block in the
// parameters.
func (p *Params) LatestCheckpointHeight() int64 {
	if len(p.Checkpoints) == 0 {
		return 0
	}
	return p.Checkpoints[len(p.Checkpoints)-1].Height
}

func init() {
	// Register all default networks when the package is initialized.
	mustRegister(&MainNetParams)
	mustRegister(&TestNet2Params)
	mustRegister(&SimNetParams)
}<|MERGE_RESOLUTION|>--- conflicted
+++ resolved
@@ -73,7 +73,6 @@
 	Hash   *chainhash.Hash
 }
 
-<<<<<<< HEAD
 // Vote describes a voting instance.  It is self-describing so that the UI can
 // be directly implemented using the fields.  Mask determines which bits can be
 // used.  Bits are enumerated and must be consecutive.  Each vote requires one
@@ -200,9 +199,6 @@
 	Amount  int64
 }
 
-// Params defines a Decred network by its parameters.  These parameters may be
-// used by Decred applications to differentiate networks as well as addresses
-=======
 // DNSSeed identifies a DNS seed.
 type DNSSeed struct {
 	// Host defines the hostname of the seed.
@@ -213,9 +209,8 @@
 	HasFiltering bool
 }
 
-// Params defines a Bitcoin network by its parameters.  These parameters may be
-// used by Bitcoin applications to differentiate networks as well as addresses
->>>>>>> f161d6b6
+// Params defines a Decred network by its parameters.  These parameters may be
+// used by Decred applications to differentiate networks as well as addresses
 // and keys for one network from those intended for use on another network.
 type Params struct {
 	// Name defines a human-readable identifier for the network.
@@ -476,23 +471,11 @@
 var MainNetParams = Params{
 	Name:        "mainnet",
 	Net:         wire.MainNet,
-<<<<<<< HEAD
 	DefaultPort: "9108",
-	DNSSeeds: []string{
-		"mainnet-seed.decred.mindcry.org",
-		"mainnet-seed.decred.netpurgatory.com",
-		"mainnet-seed.decred.org",
-=======
-	DefaultPort: "8333",
 	DNSSeeds: []DNSSeed{
-		{"seed.bitcoin.sipa.be", true},
-		{"dnsseed.bluematt.me", true},
-		{"dnsseed.bitcoin.dashjr.org", false},
-		{"seed.bitcoinstats.com", true},
-		{"seed.bitnodes.io", false},
-		{"bitseed.xf2.org", false},
-		{"seed.bitcoin.jonasschnelli.ch", true},
->>>>>>> f161d6b6
+		{"mainnet-seed.decred.mindcry.org", true},
+		{"mainnet-seed.decred.netpurgatory.com", true},
+		{"mainnet-seed.decred.org", true},
 	},
 
 	// Chain parameters
@@ -541,7 +524,6 @@
 		{189950, newHashFromStr("000000000000007341d8ae2ea7e41f25cee00e1a70a4a3dc1cb055d14ecb2e11")},
 	},
 
-<<<<<<< HEAD
 	// The miner confirmation window is defined as:
 	//   target proof of work timespan / target proof of work spacing
 	RuleChangeActivationQuorum:     4032, // 10 % of RuleChangeActivationInterval * TicketsPerBlock
@@ -633,60 +615,6 @@
 			ExpireTime: 1536796800, // Sep 13th, 2018
 		}},
 	},
-=======
-	// Enforce current block version once majority of the network has
-	// upgraded.
-	// 75% (750 / 1000)
-	// Reject previous block versions once a majority of the network has
-	// upgraded.
-	// 95% (950 / 1000)
-	BlockEnforceNumRequired: 750,
-	BlockRejectNumRequired:  950,
-	BlockUpgradeNumToCheck:  1000,
-
-	// Mempool parameters
-	RelayNonStdTxs: false,
-
-	// Address encoding magics
-	PubKeyHashAddrID: 0x00, // starts with 1
-	ScriptHashAddrID: 0x05, // starts with 3
-	PrivateKeyID:     0x80, // starts with 5 (uncompressed) or K (compressed)
-
-	// BIP32 hierarchical deterministic extended key magics
-	HDPrivateKeyID: [4]byte{0x04, 0x88, 0xad, 0xe4}, // starts with xprv
-	HDPublicKeyID:  [4]byte{0x04, 0x88, 0xb2, 0x1e}, // starts with xpub
-
-	// BIP44 coin type used in the hierarchical deterministic path for
-	// address generation.
-	HDCoinType: 0,
-}
-
-// RegressionNetParams defines the network parameters for the regression test
-// Bitcoin network.  Not to be confused with the test Bitcoin network (version
-// 3), this network is sometimes simply called "testnet".
-var RegressionNetParams = Params{
-	Name:        "regtest",
-	Net:         wire.TestNet,
-	DefaultPort: "18444",
-	DNSSeeds:    []DNSSeed{},
-
-	// Chain parameters
-	GenesisBlock:             &regTestGenesisBlock,
-	GenesisHash:              &regTestGenesisHash,
-	PowLimit:                 regressionPowLimit,
-	PowLimitBits:             0x207fffff,
-	CoinbaseMaturity:         100,
-	SubsidyReductionInterval: 150,
-	TargetTimespan:           time.Hour * 24 * 14, // 14 days
-	TargetTimePerBlock:       time.Minute * 10,    // 10 minutes
-	RetargetAdjustmentFactor: 4,                   // 25% less, 400% more
-	ReduceMinDifficulty:      true,
-	MinDiffReductionTime:     time.Minute * 20, // TargetTimePerBlock * 2
-	GenerateSupported:        true,
-
-	// Checkpoints ordered from oldest to newest.
-	Checkpoints: nil,
->>>>>>> f161d6b6
 
 	// Enforce current block version once majority of the network has
 	// upgraded.
@@ -745,7 +673,6 @@
 	BlockOneLedger:              BlockOneLedgerMainNet,
 }
 
-<<<<<<< HEAD
 // TestNet2Params defines the network parameters for the test currency network.
 // This network is sometimes simply called "testnet".
 // This is the second public iteration of testnet.
@@ -753,24 +680,10 @@
 	Name:        "testnet2",
 	Net:         wire.TestNet2,
 	DefaultPort: "19108",
-	DNSSeeds: []string{
-		"testnet-seed.decred.mindcry.org",
-		"testnet-seed.decred.netpurgatory.com",
-		"testnet-seed.decred.org",
-=======
-// TestNet3Params defines the network parameters for the test Bitcoin network
-// (version 3).  Not to be confused with the regression test network, this
-// network is sometimes simply called "testnet".
-var TestNet3Params = Params{
-	Name:        "testnet3",
-	Net:         wire.TestNet3,
-	DefaultPort: "18333",
 	DNSSeeds: []DNSSeed{
-		{"testnet-seed.bitcoin.jonasschnelli.ch", true},
-		{"testnet-seed.bitcoin.schildbach.de", false},
-		{"seed.tbtc.petertodd.org", true},
-		{"testnet-seed.bluematt.me", false},
->>>>>>> f161d6b6
+		{"testnet-seed.decred.mindcry.org", true},
+		{"testnet-seed.decred.netpurgatory.com", true},
+		{"testnet-seed.decred.org", true},
 	},
 
 	// Chain parameters
@@ -1183,16 +1096,12 @@
 	hdPrivToPubKeyIDs = make(map[[4]byte][]byte)
 )
 
-<<<<<<< HEAD
-// Register registers the network parameters for a Decred network.  This may
-=======
 // String returns the hostname of the DNS seed in human-readable form.
 func (d DNSSeed) String() string {
 	return d.Host
 }
 
-// Register registers the network parameters for a Bitcoin network.  This may
->>>>>>> f161d6b6
+// Register registers the network parameters for a Decred network.  This may
 // error with ErrDuplicateNet if the network is already registered (either
 // due to a previous Register call, or the network being one of the default
 // networks).
