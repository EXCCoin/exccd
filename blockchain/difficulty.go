// Copyright (c) 2013-2016 The btcsuite developers
// Copyright (c) 2015-2016 The Decred developers
// Use of this source code is governed by an ISC
// license that can be found in the LICENSE file.

package blockchain

import (
	"fmt"
	"math/big"
	"time"

<<<<<<< HEAD
	"github.com/decred/dcrd/chaincfg/chainhash"
	"github.com/decred/dcrd/wire"
=======
	"github.com/btcsuite/btcd/chaincfg/chainhash"
>>>>>>> a7b35d9f
)

var (
	// bigZero is 0 represented as a big.Int.  It is defined here to avoid
	// the overhead of creating it multiple times.
	bigZero = big.NewInt(0)

	// bigOne is 1 represented as a big.Int.  It is defined here to avoid
	// the overhead of creating it multiple times.
	bigOne = big.NewInt(1)

	// oneLsh256 is 1 shifted left 256 bits.  It is defined here to avoid
	// the overhead of creating it multiple times.
	oneLsh256 = new(big.Int).Lsh(bigOne, 256)

	// maxShift is the maximum shift for a difficulty that resets (e.g.
	// testnet difficulty).
	maxShift = uint(256)
)

// HashToBig converts a chainhash.Hash into a big.Int that can be used to
// perform math comparisons.
func HashToBig(hash *chainhash.Hash) *big.Int {
	// A Hash is in little-endian, but the big package wants the bytes in
	// big-endian, so reverse them.
	buf := *hash
	blen := len(buf)
	for i := 0; i < blen/2; i++ {
		buf[i], buf[blen-1-i] = buf[blen-1-i], buf[i]
	}

	return new(big.Int).SetBytes(buf[:])
}

// CompactToBig converts a compact representation of a whole number N to an
// unsigned 32-bit number.  The representation is similar to IEEE754 floating
// point numbers.
//
// Like IEEE754 floating point, there are three basic components: the sign,
// the exponent, and the mantissa.  They are broken out as follows:
//
//	* the most significant 8 bits represent the unsigned base 256 exponent
// 	* bit 23 (the 24th bit) represents the sign bit
//	* the least significant 23 bits represent the mantissa
//
//	-------------------------------------------------
//	|   Exponent     |    Sign    |    Mantissa     |
//	-------------------------------------------------
//	| 8 bits [31-24] | 1 bit [23] | 23 bits [22-00] |
//	-------------------------------------------------
//
// The formula to calculate N is:
// 	N = (-1^sign) * mantissa * 256^(exponent-3)
//
// This compact form is only used in decred to encode unsigned 256-bit numbers
// which represent difficulty targets, thus there really is not a need for a
// sign bit, but it is implemented here to stay consistent with bitcoind.
func CompactToBig(compact uint32) *big.Int {
	// Extract the mantissa, sign bit, and exponent.
	mantissa := compact & 0x007fffff
	isNegative := compact&0x00800000 != 0
	exponent := uint(compact >> 24)

	// Since the base for the exponent is 256, the exponent can be treated
	// as the number of bytes to represent the full 256-bit number.  So,
	// treat the exponent as the number of bytes and shift the mantissa
	// right or left accordingly.  This is equivalent to:
	// N = mantissa * 256^(exponent-3)
	var bn *big.Int
	if exponent <= 3 {
		mantissa >>= 8 * (3 - exponent)
		bn = big.NewInt(int64(mantissa))
	} else {
		bn = big.NewInt(int64(mantissa))
		bn.Lsh(bn, 8*(exponent-3))
	}

	// Make it negative if the sign bit is set.
	if isNegative {
		bn = bn.Neg(bn)
	}

	return bn
}

// BigToCompact converts a whole number N to a compact representation using
// an unsigned 32-bit number.  The compact representation only provides 23 bits
// of precision, so values larger than (2^23 - 1) only encode the most
// significant digits of the number.  See CompactToBig for details.
func BigToCompact(n *big.Int) uint32 {
	// No need to do any work if it's zero.
	if n.Sign() == 0 {
		return 0
	}

	// Since the base for the exponent is 256, the exponent can be treated
	// as the number of bytes.  So, shift the number right or left
	// accordingly.  This is equivalent to:
	// mantissa = mantissa / 256^(exponent-3)
	var mantissa uint32
	exponent := uint(len(n.Bytes()))
	if exponent <= 3 {
		mantissa = uint32(n.Bits()[0])
		mantissa <<= 8 * (3 - exponent)
	} else {
		// Use a copy to avoid modifying the caller's original number.
		tn := new(big.Int).Set(n)
		mantissa = uint32(tn.Rsh(tn, 8*(exponent-3)).Bits()[0])
	}

	// When the mantissa already has the sign bit set, the number is too
	// large to fit into the available 23-bits, so divide the number by 256
	// and increment the exponent accordingly.
	if mantissa&0x00800000 != 0 {
		mantissa >>= 8
		exponent++
	}

	// Pack the exponent, sign bit, and mantissa into an unsigned 32-bit
	// int and return it.
	compact := uint32(exponent<<24) | mantissa
	if n.Sign() < 0 {
		compact |= 0x00800000
	}
	return compact
}

// CalcWork calculates a work value from difficulty bits.  Decred increases
// the difficulty for generating a block by decreasing the value which the
// generated hash must be less than.  This difficulty target is stored in each
// block header using a compact representation as described in the documentation
// for CompactToBig.  The main chain is selected by choosing the chain that has
// the most proof of work (highest difficulty).  Since a lower target difficulty
// value equates to higher actual difficulty, the work value which will be
// accumulated must be the inverse of the difficulty.  Also, in order to avoid
// potential division by zero and really small floating point numbers, the
// result adds 1 to the denominator and multiplies the numerator by 2^256.
func CalcWork(bits uint32) *big.Int {
	// Return a work value of zero if the passed difficulty bits represent
	// a negative number. Note this should not happen in practice with valid
	// blocks, but an invalid block could trigger it.
	difficultyNum := CompactToBig(bits)
	if difficultyNum.Sign() <= 0 {
		return big.NewInt(0)
	}

	// (1 << 256) / (difficultyNum + 1)
	denominator := new(big.Int).Add(difficultyNum, bigOne)
	return new(big.Int).Div(oneLsh256, denominator)
}

// calcEasiestDifficulty calculates the easiest possible difficulty that a block
// can have given starting difficulty bits and a duration.  It is mainly used to
// verify that claimed proof of work by a block is sane as compared to a
// known good checkpoint.
func (b *BlockChain) calcEasiestDifficulty(bits uint32,
	duration time.Duration) uint32 {
	// Convert types used in the calculations below.
	durationVal := int64(duration)
	adjustmentFactor := big.NewInt(b.chainParams.RetargetAdjustmentFactor)
<<<<<<< HEAD
	maxRetargetTimespan := int64(b.chainParams.TargetTimespan) *
		b.chainParams.RetargetAdjustmentFactor
=======
>>>>>>> a7b35d9f

	// The test network rules allow minimum difficulty blocks after more
	// than twice the desired amount of time needed to generate a block has
	// elapsed.
<<<<<<< HEAD
	if b.chainParams.ResetMinDifficulty {
		if durationVal > int64(b.chainParams.TimePerBlock)*2 {
=======
	if b.chainParams.ReduceMinDifficulty {
		if durationVal > int64(b.chainParams.MinDiffReductionTime) {
>>>>>>> a7b35d9f
			return b.chainParams.PowLimitBits
		}
	}

	// Since easier difficulty equates to higher numbers, the easiest
	// difficulty for a given duration is the largest value possible given
	// the number of retargets for the duration and starting difficulty
	// multiplied by the max adjustment factor.
	newTarget := CompactToBig(bits)
	for durationVal > 0 && newTarget.Cmp(b.chainParams.PowLimit) < 0 {
		newTarget.Mul(newTarget, adjustmentFactor)
		durationVal -= b.maxRetargetTimespan
	}

	// Limit new value to the proof of work limit.
	if newTarget.Cmp(b.chainParams.PowLimit) > 0 {
		newTarget.Set(b.chainParams.PowLimit)
	}

	return BigToCompact(newTarget)
}

// findPrevTestNetDifficulty returns the difficulty of the previous block which
// did not have the special testnet minimum difficulty rule applied.
//
// This function MUST be called with the chain state lock held (for writes).
func (b *BlockChain) findPrevTestNetDifficulty(startNode *blockNode) (uint32,
	error) {
	// Search backwards through the chain for the last block without
	// the special rule applied.
	blocksPerRetarget := b.chainParams.WorkDiffWindowSize *
		b.chainParams.WorkDiffWindows
	iterNode := startNode
<<<<<<< HEAD
	for iterNode != nil && iterNode.height%blocksPerRetarget != 0 &&
		iterNode.header.Bits == b.chainParams.PowLimitBits {
=======
	for iterNode != nil && iterNode.height%b.blocksPerRetarget != 0 &&
		iterNode.bits == b.chainParams.PowLimitBits {
>>>>>>> a7b35d9f

		// Get the previous block node.  This function is used over
		// simply accessing iterNode.parent directly as it will
		// dynamically create previous block nodes as needed.  This
		// helps allow only the pieces of the chain that are needed
		// to remain in memory.
		var err error
		iterNode, err = b.getPrevNodeFromNode(iterNode)
		if err != nil {
			log.Errorf("getPrevNodeFromNode: %v", err)
			return 0, err
		}
	}

	// Return the found difficulty or the minimum difficulty if no
	// appropriate block was found.
	lastBits := b.chainParams.PowLimitBits
	if iterNode != nil {
		lastBits = iterNode.header.Bits
	}
	return lastBits, nil
}

// calcNextRequiredDifficulty calculates the required difficulty for the block
// after the passed previous block node based on the difficulty retarget rules.
// This function differs from the exported CalcNextRequiredDifficulty in that
// the exported version uses the current best chain as the previous block node
// while this function accepts any block node.
//
// This function MUST be called with the chain state lock held (for writes).
func (b *BlockChain) calcNextRequiredDifficulty(curNode *blockNode,
	newBlockTime time.Time) (uint32, error) {
	// Genesis block.
	if curNode == nil {
		return b.chainParams.PowLimitBits, nil
	}

<<<<<<< HEAD
	// Get the old difficulty; if we aren't at a block height where it changes,
	// just return this.
	oldDiff := curNode.header.Bits
	oldDiffBig := CompactToBig(curNode.header.Bits)

	// We're not at a retarget point, return the oldDiff.
	if (curNode.height+1)%b.chainParams.WorkDiffWindowSize != 0 {
		// The test network rules allow minimum difficulty blocks after
		// more than twice the desired amount of time needed to generate
		// a block has elapsed.
		if b.chainParams.ResetMinDifficulty {
			// Return minimum difficulty when more than twice the
			// desired amount of time needed to generate a block has
			// elapsed.
			allowMinTime := curNode.header.Timestamp.Add(
				b.chainParams.TimePerBlock * b.chainParams.MinDiffResetTimeFactor)

			// For every extra target timespan that passes, we halve the
			// difficulty.
=======
	// Return the previous block's difficulty requirements if this block
	// is not at a difficulty retarget interval.
	if (lastNode.height+1)%b.blocksPerRetarget != 0 {
		// For networks that support it, allow special reduction of the
		// required difficulty once too much time has elapsed without
		// mining a block.
		if b.chainParams.ReduceMinDifficulty {
			// Return minimum difficulty when more than the desired
			// amount of time has elapsed without mining a block.
			reductionTime := b.chainParams.MinDiffReductionTime
			allowMinTime := lastNode.timestamp.Add(reductionTime)
>>>>>>> a7b35d9f
			if newBlockTime.After(allowMinTime) {
				timePassed := newBlockTime.Sub(curNode.header.Timestamp)
				timePassed -= (b.chainParams.TimePerBlock *
					b.chainParams.MinDiffResetTimeFactor)
				shifts := uint((timePassed / b.chainParams.TimePerBlock) + 1)

				// Scale the difficulty with time passed.
				oldTarget := CompactToBig(curNode.header.Bits)
				newTarget := new(big.Int)
				if shifts < maxShift {
					newTarget.Lsh(oldTarget, shifts)
				} else {
					newTarget.Set(oneLsh256)
				}

				// Limit new value to the proof of work limit.
				if newTarget.Cmp(b.chainParams.PowLimit) > 0 {
					newTarget.Set(b.chainParams.PowLimit)
				}

				return BigToCompact(newTarget), nil
			}

			// The block was mined within the desired timeframe, so
			// return the difficulty for the last block which did
			// not have the special minimum difficulty rule applied.
			prevBits, err := b.findPrevTestNetDifficulty(curNode)
			if err != nil {
				return 0, err
			}
			return prevBits, nil
		}

		return oldDiff, nil
	}

<<<<<<< HEAD
	// Declare some useful variables.
	RAFBig := big.NewInt(b.chainParams.RetargetAdjustmentFactor)
	nextDiffBigMin := CompactToBig(curNode.header.Bits)
	nextDiffBigMin.Div(nextDiffBigMin, RAFBig)
	nextDiffBigMax := CompactToBig(curNode.header.Bits)
	nextDiffBigMax.Mul(nextDiffBigMax, RAFBig)

	alpha := b.chainParams.WorkDiffAlpha

	// Number of nodes to traverse while calculating difficulty.
	nodesToTraverse := (b.chainParams.WorkDiffWindowSize *
		b.chainParams.WorkDiffWindows)

	// Initialize bigInt slice for the percentage changes for each window period
	// above or below the target.
	windowChanges := make([]*big.Int, b.chainParams.WorkDiffWindows)

	// Regress through all of the previous blocks and store the percent changes
	// per window period; use bigInts to emulate 64.32 bit fixed point.
	oldNode := curNode
	windowPeriod := int64(0)
	weights := uint64(0)
	recentTime := curNode.header.Timestamp.UnixNano()
	olderTime := int64(0)

	for i := int64(0); ; i++ {
		// Store and reset after reaching the end of every window period.
		if i%b.chainParams.WorkDiffWindowSize == 0 && i != 0 {
			olderTime = oldNode.header.Timestamp.UnixNano()
			timeDifference := recentTime - olderTime

			// Just assume we're at the target (no change) if we've
			// gone all the way back to the genesis block.
			if oldNode.height == 0 {
				timeDifference = int64(b.chainParams.TargetTimespan)
			}

			timeDifBig := big.NewInt(timeDifference)
			timeDifBig.Lsh(timeDifBig, 32) // Add padding
			targetTemp := big.NewInt(int64(b.chainParams.TargetTimespan))

			windowAdjusted := targetTemp.Div(timeDifBig, targetTemp)

			// Weight it exponentially. Be aware that this could at some point
			// overflow if alpha or the number of blocks used is really large.
			windowAdjusted = windowAdjusted.Lsh(windowAdjusted,
				uint((b.chainParams.WorkDiffWindows-windowPeriod)*alpha))

			// Sum up all the different weights incrementally.
			weights += 1 << uint64((b.chainParams.WorkDiffWindows-windowPeriod)*
				alpha)

			// Store it in the slice.
			windowChanges[windowPeriod] = windowAdjusted

			windowPeriod++

			recentTime = olderTime
		}

		if i == nodesToTraverse {
			break // Exit for loop when we hit the end.
		}

		// Get the previous block node.
=======
	// Get the block node at the previous retarget (targetTimespan days
	// worth of blocks).
	firstNode := lastNode
	for i := int32(0); i < b.blocksPerRetarget-1 && firstNode != nil; i++ {
		// Get the previous block node.  This function is used over
		// simply accessing firstNode.parent directly as it will
		// dynamically create previous block nodes as needed.  This
		// helps allow only the pieces of the chain that are needed
		// to remain in memory.
>>>>>>> a7b35d9f
		var err error
		tempNode := oldNode
		oldNode, err = b.getPrevNodeFromNode(oldNode)
		if err != nil {
			return 0, err
		}

		// If we're at the genesis block, reset the oldNode
		// so that it stays at the genesis block.
		if oldNode == nil {
			oldNode = tempNode
		}
	}

<<<<<<< HEAD
	// Sum up the weighted window periods.
	weightedSum := big.NewInt(0)
	for i := int64(0); i < b.chainParams.WorkDiffWindows; i++ {
		weightedSum.Add(weightedSum, windowChanges[i])
	}

	// Divide by the sum of all weights.
	weightsBig := big.NewInt(int64(weights))
	weightedSumDiv := weightedSum.Div(weightedSum, weightsBig)

	// Multiply by the old diff.
	nextDiffBig := weightedSumDiv.Mul(weightedSumDiv, oldDiffBig)

	// Right shift to restore the original padding (restore non-fixed point).
	nextDiffBig = nextDiffBig.Rsh(nextDiffBig, 32)

	// Check to see if we're over the limits for the maximum allowable retarget;
	// if we are, return the maximum or minimum except in the case that oldDiff
	// is zero.
	if oldDiffBig.Cmp(bigZero) == 0 { // This should never really happen,
		nextDiffBig.Set(nextDiffBig) // but in case it does...
	} else if nextDiffBig.Cmp(bigZero) == 0 {
		nextDiffBig.Set(b.chainParams.PowLimit)
	} else if nextDiffBig.Cmp(nextDiffBigMax) == 1 {
		nextDiffBig.Set(nextDiffBigMax)
	} else if nextDiffBig.Cmp(nextDiffBigMin) == -1 {
		nextDiffBig.Set(nextDiffBigMin)
	}
=======
	// Limit the amount of adjustment that can occur to the previous
	// difficulty.
	actualTimespan := lastNode.timestamp.UnixNano() - firstNode.timestamp.UnixNano()
	adjustedTimespan := actualTimespan
	if actualTimespan < b.minRetargetTimespan {
		adjustedTimespan = b.minRetargetTimespan
	} else if actualTimespan > b.maxRetargetTimespan {
		adjustedTimespan = b.maxRetargetTimespan
	}

	// Calculate new target difficulty as:
	//  currentDifficulty * (adjustedTimespan / targetTimespan)
	// The result uses integer division which means it will be slightly
	// rounded down.  Bitcoind also uses integer division to calculate this
	// result.
	oldTarget := CompactToBig(lastNode.bits)
	newTarget := new(big.Int).Mul(oldTarget, big.NewInt(adjustedTimespan))
	newTarget.Div(newTarget, big.NewInt(int64(b.chainParams.TargetTimespan)))
>>>>>>> a7b35d9f

	// Limit new value to the proof of work limit.
	if nextDiffBig.Cmp(b.chainParams.PowLimit) > 0 {
		nextDiffBig.Set(b.chainParams.PowLimit)
	}

	// Log new target difficulty and return it.  The new target logging is
	// intentionally converting the bits back to a number instead of using
	// newTarget since conversion to the compact representation loses
	// precision.
<<<<<<< HEAD
	nextDiffBits := BigToCompact(nextDiffBig)
	log.Debugf("Difficulty retarget at block height %d", curNode.height+1)
	log.Debugf("Old target %08x (%064x)", curNode.header.Bits, oldDiffBig)
	log.Debugf("New target %08x (%064x)", nextDiffBits, CompactToBig(nextDiffBits))

	return nextDiffBits, nil
}

// CalcNextRequiredDiffFromNode calculates the required difficulty for the block
// given with the passed hash along with the given timestamp.
//
// This function is NOT safe for concurrent access.
func (b *BlockChain) CalcNextRequiredDiffFromNode(hash *chainhash.Hash,
	timestamp time.Time) (uint32, error) {
	// Fetch the block to get the difficulty for.
	node, err := b.findNode(hash)
	if err != nil {
		return 0, err
	}

	return b.calcNextRequiredDifficulty(node, timestamp)
=======
	newTargetBits := BigToCompact(newTarget)
	log.Debugf("Difficulty retarget at block height %d", lastNode.height+1)
	log.Debugf("Old target %08x (%064x)", lastNode.bits, oldTarget)
	log.Debugf("New target %08x (%064x)", newTargetBits, CompactToBig(newTargetBits))
	log.Debugf("Actual timespan %v, adjusted timespan %v, target timespan %v",
		time.Duration(actualTimespan), time.Duration(adjustedTimespan),
		b.chainParams.TargetTimespan)

	return newTargetBits, nil
>>>>>>> a7b35d9f
}

// CalcNextRequiredDifficulty calculates the required difficulty for the block
// after the end of the current best chain based on the difficulty retarget
// rules.
//
// This function is safe for concurrent access.
func (b *BlockChain) CalcNextRequiredDifficulty(timestamp time.Time) (uint32,
	error) {
	b.chainLock.Lock()
	difficulty, err := b.calcNextRequiredDifficulty(b.bestNode, timestamp)
	b.chainLock.Unlock()
	return difficulty, err
}

// mergeDifficulty takes an original stake difficulty and two new, scaled
// stake difficulties, merges the new difficulties, and outputs a new
// merged stake difficulty.
func mergeDifficulty(oldDiff int64, newDiff1 int64, newDiff2 int64) int64 {
	newDiff1Big := big.NewInt(newDiff1)
	newDiff2Big := big.NewInt(newDiff2)
	newDiff2Big.Lsh(newDiff2Big, 32)

	oldDiffBig := big.NewInt(oldDiff)
	oldDiffBigLSH := big.NewInt(oldDiff)
	oldDiffBigLSH.Lsh(oldDiffBig, 32)

	newDiff1Big.Div(oldDiffBigLSH, newDiff1Big)
	newDiff2Big.Div(newDiff2Big, oldDiffBig)

	// Combine the two changes in difficulty.
	summedChange := big.NewInt(0)
	summedChange.Set(newDiff2Big)
	summedChange.Lsh(summedChange, 32)
	summedChange.Div(summedChange, newDiff1Big)
	summedChange.Mul(summedChange, oldDiffBig)
	summedChange.Rsh(summedChange, 32)

	return summedChange.Int64()
}

// calcNextRequiredStakeDifficulty calculates the exponentially weighted average
// and then uses it to determine the next stake difficulty.
// TODO: You can combine the first and second for loops below for a speed up
// if you'd like, I'm not sure how much it matters.
func (b *BlockChain) calcNextRequiredStakeDifficulty(curNode *blockNode) (int64,
	error) {
	alpha := b.chainParams.StakeDiffAlpha
	stakeDiffStartHeight := int64(b.chainParams.CoinbaseMaturity) +
		1
	maxRetarget := int64(b.chainParams.RetargetAdjustmentFactor)
	TicketPoolWeight := int64(b.chainParams.TicketPoolSizeWeight)

	// Number of nodes to traverse while calculating difficulty.
	nodesToTraverse := (b.chainParams.StakeDiffWindowSize *
		b.chainParams.StakeDiffWindows)

	// Genesis block. Block at height 1 has these parameters.
	// Additionally, if we're before the time when people generally begin
	// purchasing tickets, just use the MinimumStakeDiff.
	// This is sort of sloppy and coded with the hopes that generally by
	// stakeDiffStartHeight people will be submitting lots of SStx over the
	// past nodesToTraverse many nodes. It should be okay with the default
	// Decred parameters, but might do weird things if you use custom
	// parameters.
	if curNode == nil ||
		curNode.height < stakeDiffStartHeight {
		return b.chainParams.MinimumStakeDiff, nil
	}

	// Get the old difficulty; if we aren't at a block height where it changes,
	// just return this.
	oldDiff := curNode.header.SBits
	if (curNode.height+1)%b.chainParams.StakeDiffWindowSize != 0 {
		return oldDiff, nil
	}

	// The target size of the ticketPool in live tickets. Recast these as int64
	// to avoid possible overflows for large sizes of either variable in
	// params.
	targetForTicketPool := int64(b.chainParams.TicketsPerBlock) *
		int64(b.chainParams.TicketPoolSize)

	// Initialize bigInt slice for the percentage changes for each window period
	// above or below the target.
	windowChanges := make([]*big.Int, b.chainParams.StakeDiffWindows)

	// Regress through all of the previous blocks and store the percent changes
	// per window period; use bigInts to emulate 64.32 bit fixed point.
	oldNode := curNode
	windowPeriod := int64(0)
	weights := uint64(0)

	for i := int64(0); ; i++ {
		// Store and reset after reaching the end of every window period.
		if (i+1)%b.chainParams.StakeDiffWindowSize == 0 {
			// First adjust based on ticketPoolSize. Skew the difference
			// in ticketPoolSize by max adjustment factor to help
			// weight ticket pool size versus tickets per block.
			poolSizeSkew := (int64(oldNode.header.PoolSize)-
				targetForTicketPool)*TicketPoolWeight + targetForTicketPool

			// Don't let this be negative or zero.
			if poolSizeSkew <= 0 {
				poolSizeSkew = 1
			}

			curPoolSizeTemp := big.NewInt(poolSizeSkew)
			curPoolSizeTemp.Lsh(curPoolSizeTemp, 32) // Add padding
			targetTemp := big.NewInt(targetForTicketPool)

			windowAdjusted := curPoolSizeTemp.Div(curPoolSizeTemp, targetTemp)

			// Weight it exponentially. Be aware that this could at some point
			// overflow if alpha or the number of blocks used is really large.
			windowAdjusted = windowAdjusted.Lsh(windowAdjusted,
				uint((b.chainParams.StakeDiffWindows-windowPeriod)*alpha))

			// Sum up all the different weights incrementally.
			weights += 1 << uint64((b.chainParams.StakeDiffWindows-windowPeriod)*
				alpha)

			// Store it in the slice.
			windowChanges[windowPeriod] = windowAdjusted

			// windowFreshStake = 0
			windowPeriod++
		}

		if (i + 1) == nodesToTraverse {
			break // Exit for loop when we hit the end.
		}

		// Get the previous block node.
		var err error
		tempNode := oldNode
		oldNode, err = b.getPrevNodeFromNode(oldNode)
		if err != nil {
			return 0, err
		}

		// If we're at the genesis block, reset the oldNode
		// so that it stays at the genesis block.
		if oldNode == nil {
			oldNode = tempNode
		}
	}

	// Sum up the weighted window periods.
	weightedSum := big.NewInt(0)
	for i := int64(0); i < b.chainParams.StakeDiffWindows; i++ {
		weightedSum.Add(weightedSum, windowChanges[i])
	}

	// Divide by the sum of all weights.
	weightsBig := big.NewInt(int64(weights))
	weightedSumDiv := weightedSum.Div(weightedSum, weightsBig)

	// Multiply by the old stake diff.
	oldDiffBig := big.NewInt(oldDiff)
	nextDiffBig := weightedSumDiv.Mul(weightedSumDiv, oldDiffBig)

	// Right shift to restore the original padding (restore non-fixed point).
	nextDiffBig = nextDiffBig.Rsh(nextDiffBig, 32)
	nextDiffTicketPool := nextDiffBig.Int64()

	// Check to see if we're over the limits for the maximum allowable retarget;
	// if we are, return the maximum or minimum except in the case that oldDiff
	// is zero.
	if oldDiff == 0 { // This should never really happen, but in case it does...
		return nextDiffTicketPool, nil
	} else if nextDiffTicketPool == 0 {
		nextDiffTicketPool = oldDiff / maxRetarget
	} else if (nextDiffTicketPool / oldDiff) > (maxRetarget - 1) {
		nextDiffTicketPool = oldDiff * maxRetarget
	} else if (oldDiff / nextDiffTicketPool) > (maxRetarget - 1) {
		nextDiffTicketPool = oldDiff / maxRetarget
	}

	// The target number of new SStx per block for any given window period.
	targetForWindow := b.chainParams.StakeDiffWindowSize *
		int64(b.chainParams.TicketsPerBlock)

	// Regress through all of the previous blocks and store the percent changes
	// per window period; use bigInts to emulate 64.32 bit fixed point.
	oldNode = curNode
	windowFreshStake := int64(0)
	windowPeriod = int64(0)
	weights = uint64(0)

	for i := int64(0); ; i++ {
		// Add the fresh stake into the store for this window period.
		windowFreshStake += int64(oldNode.header.FreshStake)

		// Store and reset after reaching the end of every window period.
		if (i+1)%b.chainParams.StakeDiffWindowSize == 0 {
			// Don't let fresh stake be zero.
			if windowFreshStake <= 0 {
				windowFreshStake = 1
			}

			freshTemp := big.NewInt(windowFreshStake)
			freshTemp.Lsh(freshTemp, 32) // Add padding
			targetTemp := big.NewInt(targetForWindow)

			// Get the percentage change.
			windowAdjusted := freshTemp.Div(freshTemp, targetTemp)

			// Weight it exponentially. Be aware that this could at some point
			// overflow if alpha or the number of blocks used is really large.
			windowAdjusted = windowAdjusted.Lsh(windowAdjusted,
				uint((b.chainParams.StakeDiffWindows-windowPeriod)*alpha))

			// Sum up all the different weights incrementally.
			weights += 1 <<
				uint64((b.chainParams.StakeDiffWindows-windowPeriod)*alpha)

			// Store it in the slice.
			windowChanges[windowPeriod] = windowAdjusted

			windowFreshStake = 0
			windowPeriod++
		}

		if (i + 1) == nodesToTraverse {
			break // Exit for loop when we hit the end.
		}

		// Get the previous block node.
		var err error
		tempNode := oldNode
		oldNode, err = b.getPrevNodeFromNode(oldNode)
		if err != nil {
			return 0, err
		}

		// If we're at the genesis block, reset the oldNode
		// so that it stays at the genesis block.
		if oldNode == nil {
			oldNode = tempNode
		}
	}

	// Sum up the weighted window periods.
	weightedSum = big.NewInt(0)
	for i := int64(0); i < b.chainParams.StakeDiffWindows; i++ {
		weightedSum.Add(weightedSum, windowChanges[i])
	}

	// Divide by the sum of all weights.
	weightsBig = big.NewInt(int64(weights))
	weightedSumDiv = weightedSum.Div(weightedSum, weightsBig)

	// Multiply by the old stake diff.
	oldDiffBig = big.NewInt(oldDiff)
	nextDiffBig = weightedSumDiv.Mul(weightedSumDiv, oldDiffBig)

	// Right shift to restore the original padding (restore non-fixed point).
	nextDiffBig = nextDiffBig.Rsh(nextDiffBig, 32)
	nextDiffFreshStake := nextDiffBig.Int64()

	// Check to see if we're over the limits for the maximum allowable retarget;
	// if we are, return the maximum or minimum except in the case that oldDiff
	// is zero.
	if oldDiff == 0 { // This should never really happen, but in case it does...
		return nextDiffFreshStake, nil
	} else if nextDiffFreshStake == 0 {
		nextDiffFreshStake = oldDiff / maxRetarget
	} else if (nextDiffFreshStake / oldDiff) > (maxRetarget - 1) {
		nextDiffFreshStake = oldDiff * maxRetarget
	} else if (oldDiff / nextDiffFreshStake) > (maxRetarget - 1) {
		nextDiffFreshStake = oldDiff / maxRetarget
	}

	// Average the two differences using scaled multiplication.
	nextDiff := mergeDifficulty(oldDiff, nextDiffTicketPool, nextDiffFreshStake)

	// Check to see if we're over the limits for the maximum allowable retarget;
	// if we are, return the maximum or minimum except in the case that oldDiff
	// is zero.
	if oldDiff == 0 { // This should never really happen, but in case it does...
		return oldDiff, nil
	} else if nextDiff == 0 {
		nextDiff = oldDiff / maxRetarget
	} else if (nextDiff / oldDiff) > (maxRetarget - 1) {
		nextDiff = oldDiff * maxRetarget
	} else if (oldDiff / nextDiff) > (maxRetarget - 1) {
		nextDiff = oldDiff / maxRetarget
	}

	// If the next diff is below the network minimum, set the required stake
	// difficulty to the minimum.
	if nextDiff < b.chainParams.MinimumStakeDiff {
		return b.chainParams.MinimumStakeDiff, nil
	}

	return nextDiff, nil
}

// CalcNextRequiredStakeDifficulty is the exported version of the above function.
// This function is NOT safe for concurrent access.
func (b *BlockChain) CalcNextRequiredStakeDifficulty() (int64, error) {
	return b.calcNextRequiredStakeDifficulty(b.bestNode)
}

// estimateNextStakeDifficulty returns a user-specified estimate for the next
// stake difficulty, with the passed ticketsInWindow indicating the number of
// fresh stake to pretend exists within this window. Optionally the user can
// also override this variable with useMaxTickets, which simply plugs in the
// maximum number of tickets the user can try.
func (b *BlockChain) estimateNextStakeDifficulty(curNode *blockNode,
	ticketsInWindow int64, useMaxTickets bool) (int64, error) {
	alpha := b.chainParams.StakeDiffAlpha
	stakeDiffStartHeight := int64(b.chainParams.CoinbaseMaturity) +
		1
	maxRetarget := int64(b.chainParams.RetargetAdjustmentFactor)
	TicketPoolWeight := int64(b.chainParams.TicketPoolSizeWeight)

	// Number of nodes to traverse while calculating difficulty.
	nodesToTraverse := (b.chainParams.StakeDiffWindowSize *
		b.chainParams.StakeDiffWindows)

	// Genesis block. Block at height 1 has these parameters.
	if curNode == nil ||
		curNode.height < stakeDiffStartHeight {
		return b.chainParams.MinimumStakeDiff, nil
	}

	// Create a fake blockchain on top of the current best node with
	// the number of freshly purchased tickets as indicated by the
	// user.
	oldDiff := curNode.header.SBits
	topNode := curNode
	if (curNode.height+1)%b.chainParams.StakeDiffWindowSize != 0 {
		nextAdjHeight := ((curNode.height /
			b.chainParams.StakeDiffWindowSize) + 1) *
			b.chainParams.StakeDiffWindowSize
		maxTickets := (nextAdjHeight - curNode.height) *
			int64(b.chainParams.MaxFreshStakePerBlock)

		// If the user has indicated that the automatically
		// calculated maximum amount of tickets should be
		// used, plug that in here.
		if useMaxTickets {
			ticketsInWindow = maxTickets
		}

		// Double check to make sure there isn't too much.
		if ticketsInWindow > maxTickets {
			return 0, fmt.Errorf("too much fresh stake to be used "+
				"in evaluation requested; max %v, got %v", maxTickets,
				ticketsInWindow)
		}

		// Insert all the tickets into bogus nodes that will be
		// used to calculate the next difficulty below.
		ticketsToInsert := ticketsInWindow
		for i := curNode.height + 1; i < nextAdjHeight; i++ {
			emptyHeader := new(wire.BlockHeader)
			emptyHeader.Height = uint32(i)

			// User a constant pool size for estimate, since
			// this has much less fluctuation than freshStake.
			// TODO Use a better pool size estimate?
			emptyHeader.PoolSize = curNode.header.PoolSize

			// Insert the fake fresh stake into each block,
			// decrementing the amount we need to use each
			// time until we hit 0.
			freshStake := b.chainParams.MaxFreshStakePerBlock
			if int64(freshStake) > ticketsToInsert {
				freshStake = uint8(ticketsToInsert)
				ticketsToInsert -= ticketsToInsert
			} else {
				ticketsToInsert -= int64(b.chainParams.MaxFreshStakePerBlock)
			}
			emptyHeader.FreshStake = freshStake

			// Connect the header.
			emptyHeader.PrevBlock = topNode.hash

			// Make up a node hash.
			hB, err := emptyHeader.Bytes()
			if err != nil {
				return 0, err
			}
			emptyHeaderHash := chainhash.HashH(hB)

			thisNode := new(blockNode)
			thisNode.header = *emptyHeader
			thisNode.hash = emptyHeaderHash
			thisNode.height = i
			thisNode.parent = topNode
			topNode = thisNode
		}
	}

	// The target size of the ticketPool in live tickets. Recast these as int64
	// to avoid possible overflows for large sizes of either variable in
	// params.
	targetForTicketPool := int64(b.chainParams.TicketsPerBlock) *
		int64(b.chainParams.TicketPoolSize)

	// Initialize bigInt slice for the percentage changes for each window period
	// above or below the target.
	windowChanges := make([]*big.Int, b.chainParams.StakeDiffWindows)

	// Regress through all of the previous blocks and store the percent changes
	// per window period; use bigInts to emulate 64.32 bit fixed point.
	oldNode := topNode
	windowPeriod := int64(0)
	weights := uint64(0)

	for i := int64(0); ; i++ {
		// Store and reset after reaching the end of every window period.
		if (i+1)%b.chainParams.StakeDiffWindowSize == 0 {
			// First adjust based on ticketPoolSize. Skew the difference
			// in ticketPoolSize by max adjustment factor to help
			// weight ticket pool size versus tickets per block.
			poolSizeSkew := (int64(oldNode.header.PoolSize)-
				targetForTicketPool)*TicketPoolWeight + targetForTicketPool

			// Don't let this be negative or zero.
			if poolSizeSkew <= 0 {
				poolSizeSkew = 1
			}

			curPoolSizeTemp := big.NewInt(poolSizeSkew)
			curPoolSizeTemp.Lsh(curPoolSizeTemp, 32) // Add padding
			targetTemp := big.NewInt(targetForTicketPool)

			windowAdjusted := curPoolSizeTemp.Div(curPoolSizeTemp, targetTemp)

			// Weight it exponentially. Be aware that this could at some point
			// overflow if alpha or the number of blocks used is really large.
			windowAdjusted = windowAdjusted.Lsh(windowAdjusted,
				uint((b.chainParams.StakeDiffWindows-windowPeriod)*alpha))

			// Sum up all the different weights incrementally.
			weights += 1 << uint64((b.chainParams.StakeDiffWindows-windowPeriod)*
				alpha)

			// Store it in the slice.
			windowChanges[windowPeriod] = windowAdjusted

			// windowFreshStake = 0
			windowPeriod++
		}

		if (i + 1) == nodesToTraverse {
			break // Exit for loop when we hit the end.
		}

		// Get the previous block node.
		var err error
		tempNode := oldNode
		oldNode, err = b.getPrevNodeFromNode(oldNode)
		if err != nil {
			return 0, err
		}

		// If we're at the genesis block, reset the oldNode
		// so that it stays at the genesis block.
		if oldNode == nil {
			oldNode = tempNode
		}
	}

	// Sum up the weighted window periods.
	weightedSum := big.NewInt(0)
	for i := int64(0); i < b.chainParams.StakeDiffWindows; i++ {
		weightedSum.Add(weightedSum, windowChanges[i])
	}

	// Divide by the sum of all weights.
	weightsBig := big.NewInt(int64(weights))
	weightedSumDiv := weightedSum.Div(weightedSum, weightsBig)

	// Multiply by the old stake diff.
	oldDiffBig := big.NewInt(oldDiff)
	nextDiffBig := weightedSumDiv.Mul(weightedSumDiv, oldDiffBig)

	// Right shift to restore the original padding (restore non-fixed point).
	nextDiffBig = nextDiffBig.Rsh(nextDiffBig, 32)
	nextDiffTicketPool := nextDiffBig.Int64()

	// Check to see if we're over the limits for the maximum allowable retarget;
	// if we are, return the maximum or minimum except in the case that oldDiff
	// is zero.
	if oldDiff == 0 { // This should never really happen, but in case it does...
		return nextDiffTicketPool, nil
	} else if nextDiffTicketPool == 0 {
		nextDiffTicketPool = oldDiff / maxRetarget
	} else if (nextDiffTicketPool / oldDiff) > (maxRetarget - 1) {
		nextDiffTicketPool = oldDiff * maxRetarget
	} else if (oldDiff / nextDiffTicketPool) > (maxRetarget - 1) {
		nextDiffTicketPool = oldDiff / maxRetarget
	}

	// The target number of new SStx per block for any given window period.
	targetForWindow := b.chainParams.StakeDiffWindowSize *
		int64(b.chainParams.TicketsPerBlock)

	// Regress through all of the previous blocks and store the percent changes
	// per window period; use bigInts to emulate 64.32 bit fixed point.
	oldNode = topNode
	windowFreshStake := int64(0)
	windowPeriod = int64(0)
	weights = uint64(0)

	for i := int64(0); ; i++ {
		// Add the fresh stake into the store for this window period.
		windowFreshStake += int64(oldNode.header.FreshStake)

		// Store and reset after reaching the end of every window period.
		if (i+1)%b.chainParams.StakeDiffWindowSize == 0 {
			// Don't let fresh stake be zero.
			if windowFreshStake <= 0 {
				windowFreshStake = 1
			}

			freshTemp := big.NewInt(windowFreshStake)
			freshTemp.Lsh(freshTemp, 32) // Add padding
			targetTemp := big.NewInt(targetForWindow)

			// Get the percentage change.
			windowAdjusted := freshTemp.Div(freshTemp, targetTemp)

			// Weight it exponentially. Be aware that this could at some point
			// overflow if alpha or the number of blocks used is really large.
			windowAdjusted = windowAdjusted.Lsh(windowAdjusted,
				uint((b.chainParams.StakeDiffWindows-windowPeriod)*alpha))

			// Sum up all the different weights incrementally.
			weights += 1 <<
				uint64((b.chainParams.StakeDiffWindows-windowPeriod)*alpha)

			// Store it in the slice.
			windowChanges[windowPeriod] = windowAdjusted

			windowFreshStake = 0
			windowPeriod++
		}

		if (i + 1) == nodesToTraverse {
			break // Exit for loop when we hit the end.
		}

		// Get the previous block node.
		var err error
		tempNode := oldNode
		oldNode, err = b.getPrevNodeFromNode(oldNode)
		if err != nil {
			return 0, err
		}

		// If we're at the genesis block, reset the oldNode
		// so that it stays at the genesis block.
		if oldNode == nil {
			oldNode = tempNode
		}
	}

	// Sum up the weighted window periods.
	weightedSum = big.NewInt(0)
	for i := int64(0); i < b.chainParams.StakeDiffWindows; i++ {
		weightedSum.Add(weightedSum, windowChanges[i])
	}

	// Divide by the sum of all weights.
	weightsBig = big.NewInt(int64(weights))
	weightedSumDiv = weightedSum.Div(weightedSum, weightsBig)

	// Multiply by the old stake diff.
	oldDiffBig = big.NewInt(oldDiff)
	nextDiffBig = weightedSumDiv.Mul(weightedSumDiv, oldDiffBig)

	// Right shift to restore the original padding (restore non-fixed point).
	nextDiffBig = nextDiffBig.Rsh(nextDiffBig, 32)
	nextDiffFreshStake := nextDiffBig.Int64()

	// Check to see if we're over the limits for the maximum allowable retarget;
	// if we are, return the maximum or minimum except in the case that oldDiff
	// is zero.
	if oldDiff == 0 { // This should never really happen, but in case it does...
		return nextDiffFreshStake, nil
	} else if nextDiffFreshStake == 0 {
		nextDiffFreshStake = oldDiff / maxRetarget
	} else if (nextDiffFreshStake / oldDiff) > (maxRetarget - 1) {
		nextDiffFreshStake = oldDiff * maxRetarget
	} else if (oldDiff / nextDiffFreshStake) > (maxRetarget - 1) {
		nextDiffFreshStake = oldDiff / maxRetarget
	}

	// Average the two differences using scaled multiplication.
	nextDiff := mergeDifficulty(oldDiff, nextDiffTicketPool, nextDiffFreshStake)

	// Check to see if we're over the limits for the maximum allowable retarget;
	// if we are, return the maximum or minimum except in the case that oldDiff
	// is zero.
	if oldDiff == 0 { // This should never really happen, but in case it does...
		return oldDiff, nil
	} else if nextDiff == 0 {
		nextDiff = oldDiff / maxRetarget
	} else if (nextDiff / oldDiff) > (maxRetarget - 1) {
		nextDiff = oldDiff * maxRetarget
	} else if (oldDiff / nextDiff) > (maxRetarget - 1) {
		nextDiff = oldDiff / maxRetarget
	}

	// If the next diff is below the network minimum, set the required stake
	// difficulty to the minimum.
	if nextDiff < b.chainParams.MinimumStakeDiff {
		return b.chainParams.MinimumStakeDiff, nil
	}

	return nextDiff, nil
}

// EstimateNextStakeDifficulty is the exported version of the above function.
// This function is NOT safe for concurrent access.
func (b *BlockChain) EstimateNextStakeDifficulty(ticketsInWindow int64,
	useMaxTickets bool) (int64, error) {
	return b.estimateNextStakeDifficulty(b.bestNode, ticketsInWindow,
		useMaxTickets)
}<|MERGE_RESOLUTION|>--- conflicted
+++ resolved
@@ -10,12 +10,8 @@
 	"math/big"
 	"time"
 
-<<<<<<< HEAD
 	"github.com/decred/dcrd/chaincfg/chainhash"
 	"github.com/decred/dcrd/wire"
-=======
-	"github.com/btcsuite/btcd/chaincfg/chainhash"
->>>>>>> a7b35d9f
 )
 
 var (
@@ -176,22 +172,13 @@
 	// Convert types used in the calculations below.
 	durationVal := int64(duration)
 	adjustmentFactor := big.NewInt(b.chainParams.RetargetAdjustmentFactor)
-<<<<<<< HEAD
 	maxRetargetTimespan := int64(b.chainParams.TargetTimespan) *
 		b.chainParams.RetargetAdjustmentFactor
-=======
->>>>>>> a7b35d9f
-
-	// The test network rules allow minimum difficulty blocks after more
-	// than twice the desired amount of time needed to generate a block has
-	// elapsed.
-<<<<<<< HEAD
-	if b.chainParams.ResetMinDifficulty {
-		if durationVal > int64(b.chainParams.TimePerBlock)*2 {
-=======
+
+	// The test network rules allow minimum difficulty blocks once too much
+	// time has elapsed without mining a block.
 	if b.chainParams.ReduceMinDifficulty {
 		if durationVal > int64(b.chainParams.MinDiffReductionTime) {
->>>>>>> a7b35d9f
 			return b.chainParams.PowLimitBits
 		}
 	}
@@ -203,7 +190,7 @@
 	newTarget := CompactToBig(bits)
 	for durationVal > 0 && newTarget.Cmp(b.chainParams.PowLimit) < 0 {
 		newTarget.Mul(newTarget, adjustmentFactor)
-		durationVal -= b.maxRetargetTimespan
+		durationVal -= maxRetargetTimespan
 	}
 
 	// Limit new value to the proof of work limit.
@@ -218,20 +205,14 @@
 // did not have the special testnet minimum difficulty rule applied.
 //
 // This function MUST be called with the chain state lock held (for writes).
-func (b *BlockChain) findPrevTestNetDifficulty(startNode *blockNode) (uint32,
-	error) {
+func (b *BlockChain) findPrevTestNetDifficulty(startNode *blockNode) (uint32, error) {
 	// Search backwards through the chain for the last block without
 	// the special rule applied.
 	blocksPerRetarget := b.chainParams.WorkDiffWindowSize *
 		b.chainParams.WorkDiffWindows
 	iterNode := startNode
-<<<<<<< HEAD
 	for iterNode != nil && iterNode.height%blocksPerRetarget != 0 &&
 		iterNode.header.Bits == b.chainParams.PowLimitBits {
-=======
-	for iterNode != nil && iterNode.height%b.blocksPerRetarget != 0 &&
-		iterNode.bits == b.chainParams.PowLimitBits {
->>>>>>> a7b35d9f
 
 		// Get the previous block node.  This function is used over
 		// simply accessing iterNode.parent directly as it will
@@ -269,7 +250,6 @@
 		return b.chainParams.PowLimitBits, nil
 	}
 
-<<<<<<< HEAD
 	// Get the old difficulty; if we aren't at a block height where it changes,
 	// just return this.
 	oldDiff := curNode.header.Bits
@@ -277,22 +257,6 @@
 
 	// We're not at a retarget point, return the oldDiff.
 	if (curNode.height+1)%b.chainParams.WorkDiffWindowSize != 0 {
-		// The test network rules allow minimum difficulty blocks after
-		// more than twice the desired amount of time needed to generate
-		// a block has elapsed.
-		if b.chainParams.ResetMinDifficulty {
-			// Return minimum difficulty when more than twice the
-			// desired amount of time needed to generate a block has
-			// elapsed.
-			allowMinTime := curNode.header.Timestamp.Add(
-				b.chainParams.TimePerBlock * b.chainParams.MinDiffResetTimeFactor)
-
-			// For every extra target timespan that passes, we halve the
-			// difficulty.
-=======
-	// Return the previous block's difficulty requirements if this block
-	// is not at a difficulty retarget interval.
-	if (lastNode.height+1)%b.blocksPerRetarget != 0 {
 		// For networks that support it, allow special reduction of the
 		// required difficulty once too much time has elapsed without
 		// mining a block.
@@ -300,13 +264,14 @@
 			// Return minimum difficulty when more than the desired
 			// amount of time has elapsed without mining a block.
 			reductionTime := b.chainParams.MinDiffReductionTime
-			allowMinTime := lastNode.timestamp.Add(reductionTime)
->>>>>>> a7b35d9f
+			allowMinTime := curNode.header.Timestamp.Add(reductionTime)
+
+			// For every extra target timespan that passes, we halve the
+			// difficulty.
 			if newBlockTime.After(allowMinTime) {
 				timePassed := newBlockTime.Sub(curNode.header.Timestamp)
-				timePassed -= (b.chainParams.TimePerBlock *
-					b.chainParams.MinDiffResetTimeFactor)
-				shifts := uint((timePassed / b.chainParams.TimePerBlock) + 1)
+				timePassed -= b.chainParams.MinDiffReductionTime
+				shifts := uint((timePassed / b.chainParams.TargetTimePerBlock) + 1)
 
 				// Scale the difficulty with time passed.
 				oldTarget := CompactToBig(curNode.header.Bits)
@@ -338,7 +303,6 @@
 		return oldDiff, nil
 	}
 
-<<<<<<< HEAD
 	// Declare some useful variables.
 	RAFBig := big.NewInt(b.chainParams.RetargetAdjustmentFactor)
 	nextDiffBigMin := CompactToBig(curNode.header.Bits)
@@ -403,18 +367,11 @@
 			break // Exit for loop when we hit the end.
 		}
 
-		// Get the previous block node.
-=======
-	// Get the block node at the previous retarget (targetTimespan days
-	// worth of blocks).
-	firstNode := lastNode
-	for i := int32(0); i < b.blocksPerRetarget-1 && firstNode != nil; i++ {
 		// Get the previous block node.  This function is used over
 		// simply accessing firstNode.parent directly as it will
 		// dynamically create previous block nodes as needed.  This
 		// helps allow only the pieces of the chain that are needed
 		// to remain in memory.
->>>>>>> a7b35d9f
 		var err error
 		tempNode := oldNode
 		oldNode, err = b.getPrevNodeFromNode(oldNode)
@@ -429,7 +386,6 @@
 		}
 	}
 
-<<<<<<< HEAD
 	// Sum up the weighted window periods.
 	weightedSum := big.NewInt(0)
 	for i := int64(0); i < b.chainParams.WorkDiffWindows; i++ {
@@ -458,26 +414,6 @@
 	} else if nextDiffBig.Cmp(nextDiffBigMin) == -1 {
 		nextDiffBig.Set(nextDiffBigMin)
 	}
-=======
-	// Limit the amount of adjustment that can occur to the previous
-	// difficulty.
-	actualTimespan := lastNode.timestamp.UnixNano() - firstNode.timestamp.UnixNano()
-	adjustedTimespan := actualTimespan
-	if actualTimespan < b.minRetargetTimespan {
-		adjustedTimespan = b.minRetargetTimespan
-	} else if actualTimespan > b.maxRetargetTimespan {
-		adjustedTimespan = b.maxRetargetTimespan
-	}
-
-	// Calculate new target difficulty as:
-	//  currentDifficulty * (adjustedTimespan / targetTimespan)
-	// The result uses integer division which means it will be slightly
-	// rounded down.  Bitcoind also uses integer division to calculate this
-	// result.
-	oldTarget := CompactToBig(lastNode.bits)
-	newTarget := new(big.Int).Mul(oldTarget, big.NewInt(adjustedTimespan))
-	newTarget.Div(newTarget, big.NewInt(int64(b.chainParams.TargetTimespan)))
->>>>>>> a7b35d9f
 
 	// Limit new value to the proof of work limit.
 	if nextDiffBig.Cmp(b.chainParams.PowLimit) > 0 {
@@ -488,7 +424,6 @@
 	// intentionally converting the bits back to a number instead of using
 	// newTarget since conversion to the compact representation loses
 	// precision.
-<<<<<<< HEAD
 	nextDiffBits := BigToCompact(nextDiffBig)
 	log.Debugf("Difficulty retarget at block height %d", curNode.height+1)
 	log.Debugf("Old target %08x (%064x)", curNode.header.Bits, oldDiffBig)
@@ -510,17 +445,6 @@
 	}
 
 	return b.calcNextRequiredDifficulty(node, timestamp)
-=======
-	newTargetBits := BigToCompact(newTarget)
-	log.Debugf("Difficulty retarget at block height %d", lastNode.height+1)
-	log.Debugf("Old target %08x (%064x)", lastNode.bits, oldTarget)
-	log.Debugf("New target %08x (%064x)", newTargetBits, CompactToBig(newTargetBits))
-	log.Debugf("Actual timespan %v, adjusted timespan %v, target timespan %v",
-		time.Duration(actualTimespan), time.Duration(adjustedTimespan),
-		b.chainParams.TargetTimespan)
-
-	return newTargetBits, nil
->>>>>>> a7b35d9f
 }
 
 // CalcNextRequiredDifficulty calculates the required difficulty for the block
@@ -566,8 +490,7 @@
 // and then uses it to determine the next stake difficulty.
 // TODO: You can combine the first and second for loops below for a speed up
 // if you'd like, I'm not sure how much it matters.
-func (b *BlockChain) calcNextRequiredStakeDifficulty(curNode *blockNode) (int64,
-	error) {
+func (b *BlockChain) calcNextRequiredStakeDifficulty(curNode *blockNode) (int64, error) {
 	alpha := b.chainParams.StakeDiffAlpha
 	stakeDiffStartHeight := int64(b.chainParams.CoinbaseMaturity) +
 		1
