// Copyright (c) 2013-2014 The btcsuite developers
// Copyright (c) 2015 The Decred developers
// Use of this source code is governed by an ISC
// license that can be found in the LICENSE file.

package blockchain

import (
	"fmt"
	"math"
	"runtime"

	"github.com/decred/dcrd/txscript"
	"github.com/decred/dcrd/wire"
	"github.com/decred/dcrutil"
)

// txValidateItem holds a transaction along with which input to validate.
type txValidateItem struct {
	txInIndex int
	txIn      *wire.TxIn
	tx        *dcrutil.Tx
}

// txValidator provides a type which asynchronously validates transaction
// inputs.  It provides several channels for communication and a processing
// function that is intended to be in run multiple goroutines.
type txValidator struct {
	validateChan chan *txValidateItem
	quitChan     chan struct{}
	resultChan   chan error
	txStore      TxStore
	flags        txscript.ScriptFlags
	sigCache     *txscript.SigCache
}

// sendResult sends the result of a script pair validation on the internal
// result channel while respecting the quit channel.  The allows orderly
// shutdown when the validation process is aborted early due to a validation
// error in one of the other goroutines.
func (v *txValidator) sendResult(result error) {
	select {
	case v.resultChan <- result:
	case <-v.quitChan:
	}
}

// validateHandler consumes items to validate from the internal validate channel
// and returns the result of the validation on the internal result channel. It
// must be run as a goroutine.
func (v *txValidator) validateHandler() {
out:
	for {
		select {
		case txVI := <-v.validateChan:
			// Ensure the referenced input transaction is available.
			txIn := txVI.txIn
			originTxHash := &txIn.PreviousOutPoint.Hash
			originTx, exists := v.txStore[*originTxHash]
			if !exists || originTx.Err != nil || originTx.Tx == nil {
				str := fmt.Sprintf("unable to find input "+
					"transaction %v referenced from "+
					"transaction %v", originTxHash,
					txVI.tx.Sha())
				err := ruleError(ErrMissingTx, str)
				v.sendResult(err)
				break out
			}
			originMsgTx := originTx.Tx.MsgTx()

			// Ensure the output index in the referenced transaction
			// is available.
			originTxIndex := txIn.PreviousOutPoint.Index
			if originTxIndex >= uint32(len(originMsgTx.TxOut)) {
				str := fmt.Sprintf("out of bounds "+
					"input index %d in transaction %v "+
					"referenced from transaction %v",
					originTxIndex, originTxHash,
					txVI.tx.Sha())
				err := ruleError(ErrBadTxInput, str)
				v.sendResult(err)
				break out
			}

			// Create a new script engine for the script pair.
			sigScript := txIn.SignatureScript
			pkScript := originMsgTx.TxOut[originTxIndex].PkScript
			version := originMsgTx.TxOut[originTxIndex].Version

			vm, err := txscript.NewEngine(pkScript, txVI.tx.MsgTx(),
<<<<<<< HEAD
				txVI.txInIndex, v.flags, version)
=======
				txVI.txInIndex, v.flags, v.sigCache)
>>>>>>> 0029905d
			if err != nil {
				str := fmt.Sprintf("failed to parse input "+
					"%s:%d which references output %s:%d - "+
					"%v (input script bytes %x, prev output "+
					"script bytes %x)", txVI.tx.Sha(),
					txVI.txInIndex, originTxHash,
					originTxIndex, err, sigScript, pkScript)
				err := ruleError(ErrScriptMalformed, str)
				v.sendResult(err)
				break out
			}

			// Execute the script pair.
			if err := vm.Execute(); err != nil {
				str := fmt.Sprintf("failed to validate input "+
					"%s:%d which references output %s:%d - "+
					"%v (input script bytes %x, prev output "+
					"script bytes %x)", txVI.tx.Sha(),
					txVI.txInIndex, originTxHash,
					originTxIndex, err, sigScript, pkScript)
				err := ruleError(ErrScriptValidation, str)
				v.sendResult(err)
				break out
			}

			// Validation succeeded.
			v.sendResult(nil)

		case <-v.quitChan:
			break out
		}
	}
}

// Validate validates the scripts for all of the passed transaction inputs using
// multiple goroutines.
func (v *txValidator) Validate(items []*txValidateItem) error {
	if len(items) == 0 {
		return nil
	}

	// Limit the number of goroutines to do script validation based on the
	// number of processor cores.  This help ensure the system stays
	// reasonably responsive under heavy load.
	maxGoRoutines := runtime.NumCPU() * 3
	if maxGoRoutines <= 0 {
		maxGoRoutines = 1
	}
	if maxGoRoutines > len(items) {
		maxGoRoutines = len(items)
	}

	// Start up validation handlers that are used to asynchronously
	// validate each transaction input.
	for i := 0; i < maxGoRoutines; i++ {
		go v.validateHandler()
	}

	// Validate each of the inputs.  The quit channel is closed when any
	// errors occur so all processing goroutines exit regardless of which
	// input had the validation error.
	numInputs := len(items)
	currentItem := 0
	processedItems := 0
	for processedItems < numInputs {
		// Only send items while there are still items that need to
		// be processed.  The select statement will never select a nil
		// channel.
		var validateChan chan *txValidateItem
		var item *txValidateItem
		if currentItem < numInputs {
			validateChan = v.validateChan
			item = items[currentItem]
		}

		select {
		case validateChan <- item:
			currentItem++

		case err := <-v.resultChan:
			processedItems++
			if err != nil {
				close(v.quitChan)
				return err
			}
		}
	}

	close(v.quitChan)
	return nil
}

// newTxValidator returns a new instance of txValidator to be used for
// validating transaction scripts asynchronously.
func newTxValidator(txStore TxStore, flags txscript.ScriptFlags, sigCache *txscript.SigCache) *txValidator {
	return &txValidator{
		validateChan: make(chan *txValidateItem),
		quitChan:     make(chan struct{}),
		resultChan:   make(chan error),
		txStore:      txStore,
		sigCache:     sigCache,
		flags:        flags,
	}
}

// ValidateTransactionScripts validates the scripts for the passed transaction
// using multiple goroutines.
<<<<<<< HEAD
func ValidateTransactionScripts(tx *dcrutil.Tx, txStore TxStore,
	flags txscript.ScriptFlags) error {
=======
func ValidateTransactionScripts(tx *btcutil.Tx, txStore TxStore, flags txscript.ScriptFlags, sigCache *txscript.SigCache) error {
>>>>>>> 0029905d
	// Collect all of the transaction inputs and required information for
	// validation.
	txIns := tx.MsgTx().TxIn
	txValItems := make([]*txValidateItem, 0, len(txIns))
	for txInIdx, txIn := range txIns {
		// Skip coinbases.
		if txIn.PreviousOutPoint.Index == math.MaxUint32 {
			continue
		}

		txVI := &txValidateItem{
			txInIndex: txInIdx,
			txIn:      txIn,
			tx:        tx,
		}
		txValItems = append(txValItems, txVI)
	}

	// Validate all of the inputs.
	validator := newTxValidator(txStore, flags, sigCache)
	if err := validator.Validate(txValItems); err != nil {
		return err
	}

	return nil

}

// checkBlockScripts executes and validates the scripts for all transactions in
// the passed block.
<<<<<<< HEAD
// txTree = true is TxTreeRegular, txTree = false is TxTreeStake.
func checkBlockScripts(block *dcrutil.Block, txStore TxStore, txTree bool,
	scriptFlags txscript.ScriptFlags) error {
=======
func checkBlockScripts(block *btcutil.Block, txStore TxStore,
	scriptFlags txscript.ScriptFlags, sigCache *txscript.SigCache) error {
>>>>>>> 0029905d

	// Collect all of the transaction inputs and required information for
	// validation for all transactions in the block into a single slice.
	numInputs := 0
	var txs []*dcrutil.Tx

	// TxTreeRegular handling.
	if txTree {
		txs = block.Transactions()
	} else { // TxTreeStake
		txs = block.STransactions()
	}

	for _, tx := range txs {
		numInputs += len(tx.MsgTx().TxIn)
	}
	txValItems := make([]*txValidateItem, 0, numInputs)
	for _, tx := range txs {
		for txInIdx, txIn := range tx.MsgTx().TxIn {
			// Skip coinbases.
			if txIn.PreviousOutPoint.Index == math.MaxUint32 {
				continue
			}

			txVI := &txValidateItem{
				txInIndex: txInIdx,
				txIn:      txIn,
				tx:        tx,
			}
			txValItems = append(txValItems, txVI)
		}
	}

	// Validate all of the inputs.
	validator := newTxValidator(txStore, scriptFlags, sigCache)
	if err := validator.Validate(txValItems); err != nil {
		return err
	}

	return nil
}<|MERGE_RESOLUTION|>--- conflicted
+++ resolved
@@ -88,11 +88,7 @@
 			version := originMsgTx.TxOut[originTxIndex].Version
 
 			vm, err := txscript.NewEngine(pkScript, txVI.tx.MsgTx(),
-<<<<<<< HEAD
-				txVI.txInIndex, v.flags, version)
-=======
-				txVI.txInIndex, v.flags, v.sigCache)
->>>>>>> 0029905d
+				txVI.txInIndex, v.flags, version, v.sigCache)
 			if err != nil {
 				str := fmt.Sprintf("failed to parse input "+
 					"%s:%d which references output %s:%d - "+
@@ -200,12 +196,9 @@
 
 // ValidateTransactionScripts validates the scripts for the passed transaction
 // using multiple goroutines.
-<<<<<<< HEAD
 func ValidateTransactionScripts(tx *dcrutil.Tx, txStore TxStore,
-	flags txscript.ScriptFlags) error {
-=======
-func ValidateTransactionScripts(tx *btcutil.Tx, txStore TxStore, flags txscript.ScriptFlags, sigCache *txscript.SigCache) error {
->>>>>>> 0029905d
+	flags txscript.ScriptFlags, sigCache *txscript.SigCache) error {
+
 	// Collect all of the transaction inputs and required information for
 	// validation.
 	txIns := tx.MsgTx().TxIn
@@ -236,14 +229,9 @@
 
 // checkBlockScripts executes and validates the scripts for all transactions in
 // the passed block.
-<<<<<<< HEAD
 // txTree = true is TxTreeRegular, txTree = false is TxTreeStake.
 func checkBlockScripts(block *dcrutil.Block, txStore TxStore, txTree bool,
-	scriptFlags txscript.ScriptFlags) error {
-=======
-func checkBlockScripts(block *btcutil.Block, txStore TxStore,
 	scriptFlags txscript.ScriptFlags, sigCache *txscript.SigCache) error {
->>>>>>> 0029905d
 
 	// Collect all of the transaction inputs and required information for
 	// validation for all transactions in the block into a single slice.
