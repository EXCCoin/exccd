--- conflicted
+++ resolved
@@ -13,7 +13,6 @@
 	"sync"
 	"time"
 
-<<<<<<< HEAD
 	"github.com/decred/dcrd/blockchain/stake"
 	"github.com/decred/dcrd/chaincfg"
 	"github.com/decred/dcrd/chaincfg/chainhash"
@@ -21,14 +20,6 @@
 	"github.com/decred/dcrd/txscript"
 	"github.com/decred/dcrd/wire"
 	"github.com/decred/dcrutil"
-=======
-	"github.com/btcsuite/btcd/chaincfg"
-	"github.com/btcsuite/btcd/chaincfg/chainhash"
-	"github.com/btcsuite/btcd/database"
-	"github.com/btcsuite/btcd/txscript"
-	"github.com/btcsuite/btcd/wire"
-	"github.com/btcsuite/btcutil"
->>>>>>> bd4e64d1
 )
 
 const (
@@ -73,17 +64,7 @@
 	children []*blockNode
 
 	// hash is the double sha 256 of the block.
-<<<<<<< HEAD
 	hash chainhash.Hash
-=======
-	hash *chainhash.Hash
-
-	// parentHash is the double sha 256 of the parent block.  This is kept
-	// here over simply relying on parent.hash directly since block nodes
-	// are sparse and the parent node might not be in memory when its hash
-	// is needed.
-	parentHash *chainhash.Hash
->>>>>>> bd4e64d1
 
 	// height is the position in the block chain.
 	height int64
@@ -120,32 +101,18 @@
 // completely disconnected from the chain and the workSum value is just the work
 // for the passed block.  The work sum is updated accordingly when the node is
 // inserted into a chain.
-<<<<<<< HEAD
-func newBlockNode(blockHeader *wire.BlockHeader, blockSha *chainhash.Hash, height int64, ticketsSpent []chainhash.Hash, ticketsRevoked []chainhash.Hash, voterVersions []uint32) *blockNode {
-=======
-func newBlockNode(blockHeader *wire.BlockHeader, blockHash *chainhash.Hash, height int32) *blockNode {
->>>>>>> bd4e64d1
+func newBlockNode(blockHeader *wire.BlockHeader, blockHash *chainhash.Hash, height int64, ticketsSpent []chainhash.Hash, ticketsRevoked []chainhash.Hash, voterVersions []uint32) *blockNode {
 	// Make a copy of the hash so the node doesn't keep a reference to part
 	// of the full block/block header preventing it from being garbage
 	// collected.
 	node := blockNode{
-<<<<<<< HEAD
-		hash:           *blockSha,
+		hash:           *blockHash,
 		workSum:        CalcWork(blockHeader.Bits),
 		height:         height,
 		header:         *blockHeader,
 		ticketsSpent:   ticketsSpent,
 		ticketsRevoked: ticketsRevoked,
 		voterVersions:  voterVersions,
-=======
-		hash:       blockHash,
-		parentHash: &prevHash,
-		workSum:    CalcWork(blockHeader.Bits),
-		height:     height,
-		version:    blockHeader.Version,
-		bits:       blockHeader.Bits,
-		timestamp:  blockHeader.Timestamp,
->>>>>>> bd4e64d1
 	}
 	return &node
 }
@@ -192,7 +159,6 @@
 // However, the returned snapshot must be treated as immutable since it is
 // shared by all callers.
 type BestState struct {
-<<<<<<< HEAD
 	Hash         *chainhash.Hash // The hash of the block.
 	Height       int64           // The height of the block.
 	Bits         uint32          // The difficulty bits of the block.
@@ -200,14 +166,6 @@
 	NumTxns      uint64          // The number of txns in the block.
 	TotalTxns    uint64          // The total number of txns in the chain.
 	TotalSubsidy int64           // The total subsidy for the chain.
-=======
-	Hash      *chainhash.Hash // The hash of the block.
-	Height    int32           // The height of the block.
-	Bits      uint32          // The difficulty bits of the block.
-	BlockSize uint64          // The size of the block.
-	NumTxns   uint64          // The number of txns in the block.
-	TotalTxns uint64          // The total number of txns in the chain.
->>>>>>> bd4e64d1
 }
 
 // newBestState returns a new best stats instance for the given parameters.
@@ -261,7 +219,6 @@
 
 	// These fields are related to handling of orphan blocks.  They are
 	// protected by a combination of the chain lock and the orphan lock.
-<<<<<<< HEAD
 	orphanLock     sync.RWMutex
 	orphans        map[chainhash.Hash]*orphanBlock
 	prevOrphans    map[chainhash.Hash][]*orphanBlock
@@ -274,13 +231,6 @@
 	mainchainBlockCacheLock sync.RWMutex
 	mainchainBlockCache     map[chainhash.Hash]*dcrutil.Block
 	mainchainBlockCacheSize int
-=======
-	orphanLock   sync.RWMutex
-	orphans      map[chainhash.Hash]*orphanBlock
-	prevOrphans  map[chainhash.Hash][]*orphanBlock
-	oldestOrphan *orphanBlock
-	blockCache   map[chainhash.Hash]*btcutil.Block
->>>>>>> bd4e64d1
 
 	// These fields are related to checkpoint handling.  They are protected
 	// by the chain lock.
@@ -536,19 +486,8 @@
 //
 // This function MUST be called with the chain state lock held (for writes).
 // The database transaction may be read-only.
-<<<<<<< HEAD
-func (b *BlockChain) loadBlockNode(dbTx database.Tx,
-	hash *chainhash.Hash) (*blockNode, error) {
+func (b *BlockChain) loadBlockNode(dbTx database.Tx, hash *chainhash.Hash) (*blockNode, error) {
 	block, err := dbFetchBlockByHash(dbTx, hash)
-=======
-func (b *BlockChain) loadBlockNode(dbTx database.Tx, hash *chainhash.Hash) (*blockNode, error) {
-	// Load the block header and height from the db.
-	blockHeader, err := dbFetchHeaderByHash(dbTx, hash)
-	if err != nil {
-		return nil, err
-	}
-	blockHeight, err := dbFetchHeightByHash(dbTx, hash)
->>>>>>> bd4e64d1
 	if err != nil {
 		return nil, err
 	}
@@ -1117,7 +1056,7 @@
 // and removes any old blocks from the cache that might be present.
 func (b *BlockChain) pushMainChainBlockCache(block *dcrutil.Block) {
 	curHeight := block.Height()
-	curHash := block.Sha()
+	curHash := block.Hash()
 	b.mainchainBlockCacheLock.Lock()
 	b.mainchainBlockCache[*curHash] = block
 	for hash, bl := range b.mainchainBlockCache {
@@ -1130,13 +1069,8 @@
 
 // dbMaybeStoreBlock stores the provided block in the database if it's not
 // already there.
-<<<<<<< HEAD
 func dbMaybeStoreBlock(dbTx database.Tx, block *dcrutil.Block) error {
-	hasBlock, err := dbTx.HasBlock(block.Sha())
-=======
-func dbMaybeStoreBlock(dbTx database.Tx, block *btcutil.Block) error {
 	hasBlock, err := dbTx.HasBlock(block.Hash())
->>>>>>> bd4e64d1
 	if err != nil {
 		return err
 	}
@@ -1340,7 +1274,7 @@
 
 // dropMainChainBlockCache drops a block from the main chain block cache.
 func (b *BlockChain) dropMainChainBlockCache(block *dcrutil.Block) {
-	curHash := block.Sha()
+	curHash := block.Hash()
 	b.mainchainBlockCacheLock.Lock()
 	delete(b.mainchainBlockCache, *curHash)
 	b.mainchainBlockCacheLock.Unlock()
@@ -1608,7 +1542,7 @@
 		if len(stxos) != countSpentOutputs(block, parent) {
 			return AssertError(fmt.Sprintf("retrieved %v stxos when trying to "+
 				"disconnect block %v (height %v), yet counted %v "+
-				"many spent utxos", len(stxos), block.Sha(), block.Height(),
+				"many spent utxos", len(stxos), block.Hash(), block.Height(),
 				countSpentOutputs(block, parent)))
 		}
 
@@ -1828,7 +1762,7 @@
 		return AssertError(fmt.Sprintf("retrieved %v stxos when trying to "+
 			"disconnect block %v (height %v), yet counted %v "+
 			"many spent utxos when trying to force head reorg", len(stxos),
-			formerBestBlock.Sha(), formerBestBlock.Height(),
+			formerBestBlock.Hash(), formerBestBlock.Height(),
 			countSpentOutputs(formerBestBlock, commonParentBlock)))
 	}
 
@@ -2187,7 +2121,6 @@
 	}
 
 	b := BlockChain{
-<<<<<<< HEAD
 		checkpointsByHeight:     checkpointsByHeight,
 		db:                      config.DB,
 		chainParams:             params,
@@ -2203,21 +2136,6 @@
 		blockCache:              make(map[chainhash.Hash]*dcrutil.Block),
 		mainchainBlockCache:     make(map[chainhash.Hash]*dcrutil.Block),
 		mainchainBlockCacheSize: mainchainBlockCacheSize,
-=======
-		checkpointsByHeight: checkpointsByHeight,
-		db:                  config.DB,
-		chainParams:         params,
-		timeSource:          config.TimeSource,
-		notifications:       config.Notifications,
-		sigCache:            config.SigCache,
-		indexManager:        config.IndexManager,
-		bestNode:            nil,
-		index:               make(map[chainhash.Hash]*blockNode),
-		depNodes:            make(map[chainhash.Hash][]*blockNode),
-		orphans:             make(map[chainhash.Hash]*orphanBlock),
-		prevOrphans:         make(map[chainhash.Hash][]*orphanBlock),
-		blockCache:          make(map[chainhash.Hash]*btcutil.Block),
->>>>>>> bd4e64d1
 	}
 
 	// Initialize the chain state from the passed database.  When the db
