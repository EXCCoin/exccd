--- conflicted
+++ resolved
@@ -20,15 +20,9 @@
 	"github.com/EXCCoin/exccd/blockchain/chaingen"
 	"github.com/EXCCoin/exccd/cequihash"
 	"github.com/EXCCoin/exccd/chaincfg"
-	"github.com/EXCCoin/exccd/chaincfg/chainhash"
 	"github.com/EXCCoin/exccd/exccutil"
 	"github.com/EXCCoin/exccd/wire"
 	"unsafe"
-<<<<<<< HEAD
-	"encoding/binary"
-	"encoding/hex"
-=======
->>>>>>> 4eadaea1
 )
 
 // cloneParams returns a deep copy of the provided parameters so the caller is
@@ -56,27 +50,16 @@
 	params	*chaincfg.Params
 	solved *bool
 	header *wire.BlockHeader
-	headerBytes []byte
 }
 
 func (data solutionValidatorData) Validate(solution unsafe.Pointer) int {
-	bytes := cequihash.ExtractSolution(data.params.N, data.params.K, solution)
-
-	copy(data.header.EquihashSolution[:], bytes)
+	solutionBytes := cequihash.ExtractSolution(data.params.N, data.params.K, solution)
+
+	copy(data.header.EquihashSolution[:], solutionBytes)
 
 	hash := data.header.BlockHash()
-	headerBytes, _ := data.header.SerializeAllHeaderBytes()
 
 	if HashToBig(&hash).Cmp(CompactToBig(data.header.Bits)) <= 0 {
-		result := validateEquihashSolution(data.header, data.params)
-
-		fmt.Fprintf(os.Stderr, "(int) Validate\nHdr:\n--in  %s\n--sav %s\nSol:\n%s\n%s\nValid:%v\n\n\n",
-			hex.EncodeToString(headerBytes),
-			hex.EncodeToString(data.headerBytes),
-			hex.EncodeToString(data.header.EquihashSolution[:cequihash.EquihashSolutionSize(data.params.N, data.params.K)]),
-			hex.EncodeToString(bytes),
-				result == nil)
-
 		*data.solved = true
 		return 1
 	} else {
@@ -101,60 +84,37 @@
 	maxExtraNonce = ^uint64(0) // 2^64 - 1
 )
 
-<<<<<<< HEAD
 func solve(t *testing.T, header *wire.BlockHeader, chainParams *chaincfg.Params) error {
-	// enOffset, err := wire.RandomUint64()
-	// if err != nil {
-	// 	t.Logf("Error generating extended nonce offset. Using default (0)")
-	// 	enOffset = 0
-	// }
-	enOffset := uint64(0)
-=======
-func solve(t *testing.T, header *wire.BlockHeader) error {
-	headerData, err := header.SerializeMiningHeaderBytes()
-
-	if err != nil {
-		t.Logf("Unable to serialize header bytes")
-		return err
-	}
-
 	enOffset, err := wire.RandomUint64()
 	if err != nil {
 		t.Logf("Error generating extended nonce offset. Using default (0)")
 		enOffset = 0
 	}
->>>>>>> 4eadaea1
-
-	//headerData, err := header.SerializeMiningHeaderBytes()
-	//
-	// if err != nil {
-	// 	return err
-	// }
+
+	if err != nil {
+		return err
+	}
 
 	solved := false
-	validator := solutionValidatorData{chainParams, &solved, header, []byte{}}
+	validator := solutionValidatorData{chainParams, &solved, header}
 
 	for extraNonce := uint64(0); extraNonce < maxExtraNonce && !solved; extraNonce++ {
 		// Update the extra nonce in the block template header with the
 		// new value.
 		binary.LittleEndian.PutUint64(header.ExtraData[:], extraNonce+enOffset)
 
-		// Update current hash value with new extra nonce
-		//extraNonceBytes := appendExtraNonce(headerData, header)
-
-		validator.headerBytes, _ = header.SerializeAllHeaderBytes()
-
-		fmt.Fprintf(os.Stderr, "Solving for header data:\nBytes: %s\n", hex.EncodeToString(validator.headerBytes))
+		// Update equihash solver input bytes
+		headerBytes, _ := header.SerializeAllHeaderBytes()
 
 		// Search through the entire nonce range for a solution while
 		// periodically checking for early quit and stale block
 		// conditions along with updates to the speed monitor.
 		for i := uint32(0); i <= maxNonce && !solved; i++ {
-			fmt.Fprintf(os.Stderr,"Trying nonce %d\n", i)
+			t.Logf("Trying nonce %d", i)
 
 			header.Nonce = i
 
-			err := cequihash.SolveEquihash(chainParams.N, chainParams.K, validator.headerBytes, int64(i), validator)
+			cequihash.SolveEquihash(chainParams.N, chainParams.K, headerBytes, int64(i), validator)
 
 			if err != nil {
 				return err
@@ -165,9 +125,11 @@
 	return nil
 }
 
+// Note: this test usually should be skipped. It is used only to convert and re-generate
+// valid test data in cases of block header format or other relevant changes (for example, hash function)
 func TestConvertToNewFormat(t *testing.T) {
-	//Uncomment when conversion of data file will be necessary
-	//t.SkipNow()
+
+	t.SkipNow()
 
 	// Load up the rest of the blocks up to HEAD~1.
 	filename := filepath.Join("testdata/", "blocks0to168.json.gz")
@@ -183,6 +145,7 @@
 	}
 
 	jsonStream, err := gzip.NewReader(fi)
+
 	if err != nil {
 		t.Fatalf("Unable to open input file %s (%v)", ofilename, err)
 	}
@@ -209,22 +172,21 @@
 
 		counter++
 
-		//--------------------------------
-		if counter > 2 {
-			break
-		}
-		//--------------------------------
-
 		err := decoder.Decode(&bl)
 
 		if err != nil {
 			t.Fatalf("Unable to decode block (%d) %v", counter, err)
 		}
 
+		// Update block header with missing or incorrect values
+		bl.MsgBlock.Header.Size = uint32(bl.MsgBlock.SerializeSize())
 		bl.MsgBlock.Header.PrevBlock.SetBytes(hash.CloneBytes())
+		merkles := BuildMerkleTreeStore(exccutil.NewBlock(&bl.MsgBlock).Transactions())
+		bl.MsgBlock.Header.MerkleRoot = *merkles[len(merkles)-1]
 
 		t.Logf("Solving block %d...", counter)
 
+		// Solve block and store valid equihash solution
 		err = solve(t, &bl.MsgBlock.Header, params)
 
 		if err != nil {
@@ -232,11 +194,9 @@
 		}
 
 		err = validateEquihashSolution(&bl.MsgBlock.Header, params)
-		headerBytes, _ := bl.MsgBlock.Header.SerializeAllHeaderBytes()
-
-		if err != nil {
-			t.Logf("...not solved? \n Nonce:%d\nHdr:%s\nSol:%s\n", bl.MsgBlock.Header.Nonce, hex.EncodeToString(headerBytes),
-				hex.EncodeToString(bl.MsgBlock.Header.EquihashSolution[:]))
+
+		if err != nil {
+			t.Logf("...not solved\n")
 
 		} else {
 			t.Logf("...solved\n")
@@ -258,13 +218,8 @@
 // functionality.
 // TODO: once upon a time enable test and make it pass
 func TestBlockchainFunctions(t *testing.T) {
-<<<<<<< HEAD
-	//Skip this test for now since it relies on binary files
-	//t.SkipNow()
-=======
-	// Skip this test for now since it relies on binary files
+	// TODO: At present test does not pass because of some discrepancies in TxOut of block #2. Need to fix this.
 	t.SkipNow()
->>>>>>> 4eadaea1
 
 	// Update simnet parameters to reflect what is expected by the legacy
 	// data.
@@ -291,26 +246,11 @@
 	defer bcStream.Close()
 	defer fi.Close()
 
-	// // Create a buffer of the read file.
-	// bcBuf := new(bytes.Buffer)
-	// bcBuf.ReadFrom(bcStream)
-	//
 	// // Create decoder from the buffer and a map to store the data.
-	// bcDecoder := gob.NewDecoder(bcBuf)
 	decoder := json.NewDecoder(bcStream)
-	//blockChain := make(map[int64][]byte)
-
-	// // Decode the blockchain into the map.
-	// if err := bcDecoder.Decode(&blockChain); err != nil {
-	// 	t.Errorf("error decoding test blockchain: %v", err.Error())
-	// }
 
 	// Insert blocks 1 to 168 and perform various tests.
 	for i := 1; i <= 168; i++ {
-		// bl, err := exccutil.NewBlockFromBytes(blockChain[int64(i)])
-		// if err != nil {
-		// 	t.Errorf("NewBlockFromBytes error: %v", err.Error())
-		// }
 		var jsbl JSONBlock
 		err := decoder.Decode(&jsbl)
 
