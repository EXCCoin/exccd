--- conflicted
+++ resolved
@@ -114,12 +114,8 @@
 	}
 	numPeers := len(peerInfo)
 
-<<<<<<< HEAD
+	targetAddr := to.node.config.listen
 	if err := from.Node.AddNode(targetAddr, dcrrpcclient.ANAdd); err != nil {
-=======
-	targetAddr := to.node.config.listen
-	if err := from.Node.AddNode(targetAddr, btcrpcclient.ANAdd); err != nil {
->>>>>>> 7cf9ec81
 		return err
 	}
 
