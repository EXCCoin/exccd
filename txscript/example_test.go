// Copyright (c) 2018 The ExchangeCoin team
// Copyright (c) 2014-2016 The btcsuite developers
// Copyright (c) 2015-2016 The Decred developers
// Use of this source code is governed by an ISC
// license that can be found in the LICENSE file.

package txscript_test

import (
	"encoding/hex"
	"fmt"

	"github.com/EXCCoin/exccd/chaincfg"
	"github.com/EXCCoin/exccd/chaincfg/chainec"
	"github.com/EXCCoin/exccd/chaincfg/chainhash"
	"github.com/EXCCoin/exccd/excutil"
	"github.com/EXCCoin/exccd/txscript"
	"github.com/EXCCoin/exccd/wire"
)

var secp = 0
var edwards = 1
var secSchnorr = 2

// This example demonstrates creating a script which pays to a Decred address.
// It also prints the created script hex and uses the DisasmString function to
// display the disassembled script.
func ExamplePayToAddrScript() {
	// Parse the address to send the coins to into a excutil.Address
	// which is useful to ensure the accuracy of the address and determine
	// the address type.  It is also required for the upcoming call to
	// PayToAddrScript.
<<<<<<< HEAD
	addressStr := "2sZrq31h196TW1jLE4hHiv9JfYJRicEwNNoQ"
	address, err := dcrutil.DecodeAddress(addressStr)
=======
	addressStr := "DsSej1qR3Fyc8kV176DCh9n9cY9nqf9Quxk"
	address, err := excutil.DecodeAddress(addressStr)
>>>>>>> b97e88a7
	if err != nil {
		fmt.Println(err)
		return
	}

	// Create a public key script that pays to the address.
	script, err := txscript.PayToAddrScript(address)
	if err != nil {
		fmt.Println(err)
		return
	}
	fmt.Printf("Script Hex: %x\n", script)

	disasm, err := txscript.DisasmString(script)
	if err != nil {
		fmt.Println(err)
		return
	}
	fmt.Println("Script Disassembly:", disasm)

	// Output:
	// Script Hex: 76a914128004ff2fcaf13b2b91eb654b1dc2b674f7ec6188ac
	// Script Disassembly: OP_DUP OP_HASH160 128004ff2fcaf13b2b91eb654b1dc2b674f7ec61 OP_EQUALVERIFY OP_CHECKSIG
}

// This example demonstrates extracting information from a standard public key
// script.
func ExampleExtractPkScriptAddrs() {
	// Start with a standard pay-to-pubkey-hash script.
	scriptHex := "76a914128004ff2fcaf13b2b91eb654b1dc2b674f7ec6188ac"
	script, err := hex.DecodeString(scriptHex)
	if err != nil {
		fmt.Println(err)
		return
	}

	// Extract and print details from the script.
	scriptClass, addresses, reqSigs, err := txscript.ExtractPkScriptAddrs(
		txscript.DefaultScriptVersion, script, &chaincfg.MainNetParams)
	if err != nil {
		fmt.Println(err)
		return
	}
	fmt.Println("Script Class:", scriptClass)
	fmt.Println("Addresses:", addresses)
	fmt.Println("Required Signatures:", reqSigs)

	// Output:
	// Script Class: pubkeyhash
	// Addresses: [2sZrq31h196TW1jLE4hHiv9JfYJRicEwNNoQ]
	// Required Signatures: 1
}

// This example demonstrates manually creating and signing a redeem transaction.
func ExampleSignTxOutput() {
	// Ordinarily the private key would come from whatever storage mechanism
	// is being used, but for this example just hard code it.
	privKeyBytes, err := hex.DecodeString("22a47fa09a223f2aa079edf85a7c2" +
		"d4f8720ee63e502ee2869afab7de234b80c")
	if err != nil {
		fmt.Println(err)
		return
	}
	privKey, pubKey := chainec.Secp256k1.PrivKeyFromBytes(privKeyBytes)
	pubKeyHash := excutil.Hash160(pubKey.SerializeCompressed())
	addr, err := excutil.NewAddressPubKeyHash(pubKeyHash,
		&chaincfg.MainNetParams, chainec.ECTypeSecp256k1)
	if err != nil {
		fmt.Println(err)
		return
	}

	// For this example, create a fake transaction that represents what
	// would ordinarily be the real transaction that is being spent.  It
	// contains a single output that pays to address in the amount of 1 DCR.
	originTx := wire.NewMsgTx()
	prevOut := wire.NewOutPoint(&chainhash.Hash{}, ^uint32(0), wire.TxTreeRegular)
	txIn := wire.NewTxIn(prevOut, []byte{txscript.OP_0, txscript.OP_0})
	originTx.AddTxIn(txIn)
	pkScript, err := txscript.PayToAddrScript(addr)
	if err != nil {
		fmt.Println(err)
		return
	}
	txOut := wire.NewTxOut(100000000, pkScript)
	originTx.AddTxOut(txOut)
	originTxHash := originTx.TxHash()

	// Create the transaction to redeem the fake transaction.
	redeemTx := wire.NewMsgTx()

	// Add the input(s) the redeeming transaction will spend.  There is no
	// signature script at this point since it hasn't been created or signed
	// yet, hence nil is provided for it.
	prevOut = wire.NewOutPoint(&originTxHash, 0, wire.TxTreeRegular)
	txIn = wire.NewTxIn(prevOut, nil)
	redeemTx.AddTxIn(txIn)

	// Ordinarily this would contain that actual destination of the funds,
	// but for this example don't bother.
	txOut = wire.NewTxOut(0, nil)
	redeemTx.AddTxOut(txOut)

	// Sign the redeeming transaction.
	lookupKey := func(a excutil.Address) (chainec.PrivateKey, bool, error) {
		// Ordinarily this function would involve looking up the private
		// key for the provided address, but since the only thing being
		// signed in this example uses the address associated with the
		// private key from above, simply return it with the compressed
		// flag set since the address is using the associated compressed
		// public key.
		//
		// NOTE: If you want to prove the code is actually signing the
		// transaction properly, uncomment the following line which
		// intentionally returns an invalid key to sign with, which in
		// turn will result in a failure during the script execution
		// when verifying the signature.
		//
		// privKey.D.SetInt64(12345)
		//
		return privKey, true, nil
	}
	// Notice that the script database parameter is nil here since it isn't
	// used.  It must be specified when pay-to-script-hash transactions are
	// being signed.
	sigScript, err := txscript.SignTxOutput(&chaincfg.MainNetParams,
		redeemTx, 0, originTx.TxOut[0].PkScript, txscript.SigHashAll,
		txscript.KeyClosure(lookupKey), nil, nil, secp)
	if err != nil {
		fmt.Println(err)
		return
	}
	redeemTx.TxIn[0].SignatureScript = sigScript

	// Prove that the transaction has been validly signed by executing the
	// script pair.
	flags := txscript.ScriptBip16 | txscript.ScriptVerifyDERSignatures |
		txscript.ScriptDiscourageUpgradableNops
	vm, err := txscript.NewEngine(originTx.TxOut[0].PkScript, redeemTx, 0,
		flags, 0, nil)
	if err != nil {
		fmt.Println(err)
		return
	}
	if err := vm.Execute(); err != nil {
		fmt.Println(err)
		return
	}
	fmt.Println("Transaction successfully signed")

	// Output:
	// Transaction successfully signed
}<|MERGE_RESOLUTION|>--- conflicted
+++ resolved
@@ -30,13 +30,8 @@
 	// which is useful to ensure the accuracy of the address and determine
 	// the address type.  It is also required for the upcoming call to
 	// PayToAddrScript.
-<<<<<<< HEAD
 	addressStr := "2sZrq31h196TW1jLE4hHiv9JfYJRicEwNNoQ"
-	address, err := dcrutil.DecodeAddress(addressStr)
-=======
-	addressStr := "DsSej1qR3Fyc8kV176DCh9n9cY9nqf9Quxk"
 	address, err := excutil.DecodeAddress(addressStr)
->>>>>>> b97e88a7
 	if err != nil {
 		fmt.Println(err)
 		return
