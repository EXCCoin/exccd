--- conflicted
+++ resolved
@@ -89,7 +89,6 @@
 //
 // See loadConfig for details on the configuration load process.
 type config struct {
-<<<<<<< HEAD
 	HomeDir              string        `short:"A" long:"appdata" description:"Path to application home directory"`
 	ShowVersion          bool          `short:"V" long:"version" description:"Display version information and exit"`
 	ConfigFile           string        `short:"C" long:"configfile" description:"Path to configuration file"`
@@ -152,6 +151,8 @@
 	NoMiningStateSync    bool          `long:"nominingstatesync" description:"Disable synchronizing the mining state with other nodes"`
 	AllowOldVotes        bool          `long:"allowoldvotes" description:"Enable the addition of very old votes to the mempool"`
 	BlocksOnly           bool          `long:"blocksonly" description:"Do not accept transactions from remote peers."`
+	RelayNonStd          bool          `long:"relaynonstd" description:"Relay non-standard transactions regardless of the default settings for the active network."`
+	RejectNonStd         bool          `long:"rejectnonstd" description:"Reject non-standard transactions regardless of the default settings for the active network."`
 	TxIndex              bool          `long:"txindex" description:"Maintain a full hash-based transaction index which makes all transactions available via the getrawtransaction RPC"`
 	DropTxIndex          bool          `long:"droptxindex" description:"Deletes the hash-based transaction index from the database on start up and then exits."`
 	AddrIndex            bool          `long:"addrindex" description:"Maintain a full address-based transaction index which makes the searchrawtransactions RPC available"`
@@ -167,75 +168,6 @@
 	dial                 func(string, string) (net.Conn, error)
 	miningAddrs          []dcrutil.Address
 	minRelayTxFee        dcrutil.Amount
-=======
-	ShowVersion        bool          `short:"V" long:"version" description:"Display version information and exit"`
-	ConfigFile         string        `short:"C" long:"configfile" description:"Path to configuration file"`
-	DataDir            string        `short:"b" long:"datadir" description:"Directory to store data"`
-	LogDir             string        `long:"logdir" description:"Directory to log output."`
-	AddPeers           []string      `short:"a" long:"addpeer" description:"Add a peer to connect with at startup"`
-	ConnectPeers       []string      `long:"connect" description:"Connect only to the specified peers at startup"`
-	DisableListen      bool          `long:"nolisten" description:"Disable listening for incoming connections -- NOTE: Listening is automatically disabled if the --connect or --proxy options are used without also specifying listen interfaces via --listen"`
-	Listeners          []string      `long:"listen" description:"Add an interface/port to listen for connections (default all interfaces port: 8333, testnet: 18333)"`
-	MaxPeers           int           `long:"maxpeers" description:"Max number of inbound and outbound peers"`
-	DisableBanning     bool          `long:"nobanning" description:"Disable banning of misbehaving peers"`
-	BanDuration        time.Duration `long:"banduration" description:"How long to ban misbehaving peers.  Valid time units are {s, m, h}.  Minimum 1 second"`
-	BanThreshold       uint32        `long:"banthreshold" description:"Maximum allowed ban score before disconnecting and banning misbehaving peers."`
-	RPCUser            string        `short:"u" long:"rpcuser" description:"Username for RPC connections"`
-	RPCPass            string        `short:"P" long:"rpcpass" default-mask:"-" description:"Password for RPC connections"`
-	RPCLimitUser       string        `long:"rpclimituser" description:"Username for limited RPC connections"`
-	RPCLimitPass       string        `long:"rpclimitpass" default-mask:"-" description:"Password for limited RPC connections"`
-	RPCListeners       []string      `long:"rpclisten" description:"Add an interface/port to listen for RPC connections (default port: 8334, testnet: 18334)"`
-	RPCCert            string        `long:"rpccert" description:"File containing the certificate file"`
-	RPCKey             string        `long:"rpckey" description:"File containing the certificate key"`
-	RPCMaxClients      int           `long:"rpcmaxclients" description:"Max number of RPC clients for standard connections"`
-	RPCMaxWebsockets   int           `long:"rpcmaxwebsockets" description:"Max number of RPC websocket connections"`
-	DisableRPC         bool          `long:"norpc" description:"Disable built-in RPC server -- NOTE: The RPC server is disabled by default if no rpcuser/rpcpass or rpclimituser/rpclimitpass is specified"`
-	DisableTLS         bool          `long:"notls" description:"Disable TLS for the RPC server -- NOTE: This is only allowed if the RPC server is bound to localhost"`
-	DisableDNSSeed     bool          `long:"nodnsseed" description:"Disable DNS seeding for peers"`
-	ExternalIPs        []string      `long:"externalip" description:"Add an ip to the list of local addresses we claim to listen on to peers"`
-	Proxy              string        `long:"proxy" description:"Connect via SOCKS5 proxy (eg. 127.0.0.1:9050)"`
-	ProxyUser          string        `long:"proxyuser" description:"Username for proxy server"`
-	ProxyPass          string        `long:"proxypass" default-mask:"-" description:"Password for proxy server"`
-	OnionProxy         string        `long:"onion" description:"Connect to tor hidden services via SOCKS5 proxy (eg. 127.0.0.1:9050)"`
-	OnionProxyUser     string        `long:"onionuser" description:"Username for onion proxy server"`
-	OnionProxyPass     string        `long:"onionpass" default-mask:"-" description:"Password for onion proxy server"`
-	NoOnion            bool          `long:"noonion" description:"Disable connecting to tor hidden services"`
-	TorIsolation       bool          `long:"torisolation" description:"Enable Tor stream isolation by randomizing user credentials for each connection."`
-	TestNet3           bool          `long:"testnet" description:"Use the test network"`
-	RegressionTest     bool          `long:"regtest" description:"Use the regression test network"`
-	SimNet             bool          `long:"simnet" description:"Use the simulation test network"`
-	DisableCheckpoints bool          `long:"nocheckpoints" description:"Disable built-in checkpoints.  Don't do this unless you know what you're doing."`
-	DbType             string        `long:"dbtype" description:"Database backend to use for the Block Chain"`
-	Profile            string        `long:"profile" description:"Enable HTTP profiling on given port -- NOTE port must be between 1024 and 65536"`
-	CPUProfile         string        `long:"cpuprofile" description:"Write CPU profile to the specified file"`
-	DebugLevel         string        `short:"d" long:"debuglevel" description:"Logging level for all subsystems {trace, debug, info, warn, error, critical} -- You may also specify <subsystem>=<level>,<subsystem2>=<level>,... to set the log level for individual subsystems -- Use show to list available subsystems"`
-	Upnp               bool          `long:"upnp" description:"Use UPnP to map our listening port outside of NAT"`
-	MinRelayTxFee      float64       `long:"minrelaytxfee" description:"The minimum transaction fee in BTC/kB to be considered a non-zero fee."`
-	FreeTxRelayLimit   float64       `long:"limitfreerelay" description:"Limit relay of transactions with no transaction fee to the given amount in thousands of bytes per minute"`
-	NoRelayPriority    bool          `long:"norelaypriority" description:"Do not require free or low-fee transactions to have high priority for relaying"`
-	MaxOrphanTxs       int           `long:"maxorphantx" description:"Max number of orphan transactions to keep in memory"`
-	Generate           bool          `long:"generate" description:"Generate (mine) bitcoins using the CPU"`
-	MiningAddrs        []string      `long:"miningaddr" description:"Add the specified payment address to the list of addresses to use for generated blocks -- At least one address is required if the generate option is set"`
-	BlockMinSize       uint32        `long:"blockminsize" description:"Mininum block size in bytes to be used when creating a block"`
-	BlockMaxSize       uint32        `long:"blockmaxsize" description:"Maximum block size in bytes to be used when creating a block"`
-	BlockPrioritySize  uint32        `long:"blockprioritysize" description:"Size in bytes for high-priority/low-fee transactions when creating a block"`
-	GetWorkKeys        []string      `long:"getworkkey" description:"DEPRECATED -- Use the --miningaddr option instead"`
-	NoPeerBloomFilters bool          `long:"nopeerbloomfilters" description:"Disable bloom filtering support"`
-	SigCacheMaxSize    uint          `long:"sigcachemaxsize" description:"The maximum number of entries in the signature verification cache"`
-	BlocksOnly         bool          `long:"blocksonly" description:"Do not accept transactions from remote peers."`
-	TxIndex            bool          `long:"txindex" description:"Maintain a full hash-based transaction index which makes all transactions available via the getrawtransaction RPC"`
-	DropTxIndex        bool          `long:"droptxindex" description:"Deletes the hash-based transaction index from the database on start up and then exits."`
-	AddrIndex          bool          `long:"addrindex" description:"Maintain a full address-based transaction index which makes the searchrawtransactions RPC available"`
-	DropAddrIndex      bool          `long:"dropaddrindex" description:"Deletes the address-based transaction index from the database on start up and then exits."`
-	RelayNonStd        bool          `long:"relaynonstd" description:"Relay non-standard transactions regardless of the default settings for the active network."`
-	RejectNonStd       bool          `long:"rejectnonstd" description:"Reject non-standard transactions regardless of the default settings for the active network."`
-	onionlookup        func(string) ([]net.IP, error)
-	lookup             func(string) ([]net.IP, error)
-	oniondial          func(string, string) (net.Conn, error)
-	dial               func(string, string) (net.Conn, error)
-	miningAddrs        []btcutil.Address
-	minRelayTxFee      btcutil.Amount
->>>>>>> c6d50b7a
 }
 
 // serviceOptions defines the configuration options for the daemon as a service on
