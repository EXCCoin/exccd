--- conflicted
+++ resolved
@@ -11,11 +11,7 @@
 	"io"
 	"unicode/utf8"
 
-<<<<<<< HEAD
 	"github.com/decred/dcrd/chaincfg/chainhash"
-=======
-	"github.com/btcsuite/btcd/chaincfg/chainhash"
->>>>>>> bd4e64d1
 )
 
 // MessageHeaderSize is the number of bytes in a decred message header.
@@ -252,11 +248,7 @@
 	hdr.magic = dcrnet
 	hdr.command = cmd
 	hdr.length = uint32(lenp)
-<<<<<<< HEAD
-	copy(hdr.checksum[:], chainhash.HashFuncB(payload)[0:4])
-=======
-	copy(hdr.checksum[:], chainhash.DoubleHashB(payload)[0:4])
->>>>>>> bd4e64d1
+	copy(hdr.checksum[:], chainhash.HashB(payload)[0:4])
 
 	// Encode the header for the message.  This is done to a buffer
 	// rather than directly to the writer since writeElements doesn't
@@ -357,11 +349,7 @@
 	}
 
 	// Test checksum.
-<<<<<<< HEAD
-	checksum := chainhash.HashFuncB(payload)[0:4]
-=======
-	checksum := chainhash.DoubleHashB(payload)[0:4]
->>>>>>> bd4e64d1
+	checksum := chainhash.HashB(payload)[0:4]
 	if !bytes.Equal(checksum[:], hdr.checksum[:]) {
 		str := fmt.Sprintf("payload checksum failed - header "+
 			"indicates %v, but actual checksum is %v.",
