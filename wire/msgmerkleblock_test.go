--- conflicted
+++ resolved
@@ -1,9 +1,5 @@
-<<<<<<< HEAD
-// Copyright (c) 2014-2015 The btcsuite developers
+// Copyright (c) 2014-2016 The btcsuite developers
 // Copyright (c) 2015-2016 The Decred developers
-=======
-// Copyright (c) 2014-2016 The btcsuite developers
->>>>>>> d406d9e5
 // Use of this source code is governed by an ISC
 // license that can be found in the LICENSE file.
 
@@ -20,16 +16,14 @@
 	"github.com/davecgh/go-spew/spew"
 
 	"github.com/decred/dcrd/chaincfg/chainhash"
-	"github.com/decred/dcrd/wire"
 )
 
 // TestMerkleBlock tests the MsgMerkleBlock API.
 func TestMerkleBlock(t *testing.T) {
 	pver := ProtocolVersion
 
-<<<<<<< HEAD
 	// Test block header.
-	bh := wire.NewBlockHeader(
+	bh := NewBlockHeader(
 		int32(pver),
 		&testBlock.Header.PrevBlock,                 // PrevHash
 		&testBlock.Header.MerkleRoot,                // MerkleRootHash
@@ -48,14 +42,6 @@
 		[32]byte{},                                  // ExtraData
 		uint32(0x7e1eca57),                          // StakeVersion
 	)
-=======
-	// Block 1 header.
-	prevHash := &blockOne.Header.PrevBlock
-	merkleHash := &blockOne.Header.MerkleRoot
-	bits := blockOne.Header.Bits
-	nonce := blockOne.Header.Nonce
-	bh := NewBlockHeader(prevHash, merkleHash, bits, nonce)
->>>>>>> d406d9e5
 
 	// Ensure the command is expected value.
 	wantCmd := "merkleblock"
@@ -77,15 +63,9 @@
 
 	// Load maxTxPerBlock hashes
 	data := make([]byte, 32)
-<<<<<<< HEAD
-	for i := 0; i < wire.MaxTxPerTxTree; i++ {
+	for i := 0; i < MaxTxPerTxTree; i++ {
 		rand.Read(data)
 		hash, err := chainhash.NewHash(data)
-=======
-	for i := 0; i < maxTxPerBlock; i++ {
-		rand.Read(data)
-		hash, err := NewShaHash(data)
->>>>>>> d406d9e5
 		if err != nil {
 			t.Errorf("NewShaHash failed: %v\n", err)
 			return
@@ -103,11 +83,7 @@
 
 	// Add one more Tx to test failure.
 	rand.Read(data)
-<<<<<<< HEAD
 	hash, err := chainhash.NewHash(data)
-=======
-	hash, err := NewShaHash(data)
->>>>>>> d406d9e5
 	if err != nil {
 		t.Errorf("NewShaHash failed: %v\n", err)
 		return
@@ -166,38 +142,6 @@
 	}
 }
 
-<<<<<<< HEAD
-=======
-// TestMerkleBlockCrossProtocol tests the MsgMerkleBlock API when encoding with
-// the latest protocol version and decoding with BIP0031Version.
-func TestMerkleBlockCrossProtocol(t *testing.T) {
-	// Block 1 header.
-	prevHash := &blockOne.Header.PrevBlock
-	merkleHash := &blockOne.Header.MerkleRoot
-	bits := blockOne.Header.Bits
-	nonce := blockOne.Header.Nonce
-	bh := NewBlockHeader(prevHash, merkleHash, bits, nonce)
-
-	msg := NewMsgMerkleBlock(bh)
-
-	// Encode with latest protocol version.
-	var buf bytes.Buffer
-	err := msg.BtcEncode(&buf, ProtocolVersion)
-	if err != nil {
-		t.Errorf("encode of NewMsgFilterLoad failed %v err <%v>", msg,
-			err)
-	}
-
-	// Decode with old protocol version.
-	var readmsg MsgFilterLoad
-	err = readmsg.BtcDecode(&buf, BIP0031Version)
-	if err == nil {
-		t.Errorf("decode of MsgFilterLoad succeeded when it shouldn't have %v",
-			msg)
-	}
-}
-
->>>>>>> d406d9e5
 // TestMerkleBlockWire tests the MsgMerkleBlock wire encode and decode for
 // various numbers of transaction hashes and protocol versions.
 func TestMerkleBlockWire(t *testing.T) {
@@ -209,19 +153,8 @@
 	}{
 		// Latest protocol version.
 		{
-<<<<<<< HEAD
 			&testMerkleBlock, &testMerkleBlock,
-			testMerkleBlockBytes, wire.ProtocolVersion,
-=======
-			&merkleBlockOne, &merkleBlockOne, merkleBlockOneBytes,
-			ProtocolVersion,
-		},
-
-		// Protocol version BIP0037Version.
-		{
-			&merkleBlockOne, &merkleBlockOne, merkleBlockOneBytes,
-			BIP0037Version,
->>>>>>> d406d9e5
+			testMerkleBlockBytes, ProtocolVersion,
 		},
 	}
 
@@ -262,13 +195,7 @@
 	// Use protocol version 70001 specifically here instead of the latest
 	// because the test data is using bytes encoded with that protocol
 	// version.
-<<<<<<< HEAD
 	pver := uint32(1)
-=======
-	pver := uint32(70001)
-	pverNoMerkleBlock := BIP0037Version - 1
-	wireErr := &MessageError{}
->>>>>>> d406d9e5
 
 	tests := []struct {
 		in       *MsgMerkleBlock // Value to encode
@@ -441,13 +368,8 @@
 	// Create bytes for a merkle block that claims to have more than the max
 	// allowed tx hashes.
 	var buf bytes.Buffer
-<<<<<<< HEAD
-	wire.TstWriteVarInt(&buf, pver, wire.MaxTxPerTxTree+1)
+	WriteVarInt(&buf, pver, MaxTxPerTxTree+1)
 	numHashesOffset := 140
-=======
-	WriteVarInt(&buf, pver, maxTxPerBlock+1)
-	numHashesOffset := 84
->>>>>>> d406d9e5
 	exceedMaxHashes := make([]byte, numHashesOffset)
 	copy(exceedMaxHashes, testMerkleBlockBytes[:numHashesOffset])
 	exceedMaxHashes = append(exceedMaxHashes, buf.Bytes()...)
@@ -455,13 +377,8 @@
 	// Create bytes for a merkle block that claims to have more than the max
 	// allowed flag bytes.
 	buf.Reset()
-<<<<<<< HEAD
-	wire.TstWriteVarInt(&buf, pver, wire.MaxFlagsPerMerkleBlock+1)
+	WriteVarInt(&buf, pver, maxFlagsPerMerkleBlock+1)
 	numFlagBytesOffset := 210
-=======
-	WriteVarInt(&buf, pver, maxFlagsPerMerkleBlock+1)
-	numFlagBytesOffset := 117
->>>>>>> d406d9e5
 	exceedMaxFlagBytes := make([]byte, numFlagBytesOffset)
 	copy(exceedMaxFlagBytes, testMerkleBlockBytes[:numFlagBytesOffset])
 	exceedMaxFlagBytes = append(exceedMaxFlagBytes, buf.Bytes()...)
@@ -472,15 +389,9 @@
 		err  error  // Expected error
 	}{
 		// Block that claims to have more than max allowed hashes.
-<<<<<<< HEAD
 		{exceedMaxHashes, pver, io.ErrUnexpectedEOF},
 		// Block that claims to have more than max allowed flag bytes.
 		{exceedMaxFlagBytes, pver, io.ErrUnexpectedEOF},
-=======
-		{exceedMaxHashes, pver, &MessageError{}},
-		// Block that claims to have more than max allowed flag bytes.
-		{exceedMaxFlagBytes, pver, &MessageError{}},
->>>>>>> d406d9e5
 	}
 
 	t.Logf("Running %d tests", len(tests))
@@ -497,31 +408,18 @@
 	}
 }
 
-<<<<<<< HEAD
 // testMerkleBlock is a basic normative merkle block that is used throughout the
 // tests.
-var testMerkleBlock = wire.MsgMerkleBlock{
-	Header: wire.BlockHeader{
+var testMerkleBlock = MsgMerkleBlock{
+	Header: BlockHeader{
 		Version: 1,
 		PrevBlock: chainhash.Hash([chainhash.HashSize]byte{ // Make go vet happy.
-=======
-// merkleBlockOne is a merkle block created from block one of the block chain
-// where the first transaction matches.
-var merkleBlockOne = MsgMerkleBlock{
-	Header: BlockHeader{
-		Version: 1,
-		PrevBlock: ShaHash([HashSize]byte{ // Make go vet happy.
->>>>>>> d406d9e5
 			0x6f, 0xe2, 0x8c, 0x0a, 0xb6, 0xf1, 0xb3, 0x72,
 			0xc1, 0xa6, 0xa2, 0x46, 0xae, 0x63, 0xf7, 0x4f,
 			0x93, 0x1e, 0x83, 0x65, 0xe1, 0x5a, 0x08, 0x9c,
 			0x68, 0xd6, 0x19, 0x00, 0x00, 0x00, 0x00, 0x00,
 		}),
-<<<<<<< HEAD
 		MerkleRoot: chainhash.Hash([chainhash.HashSize]byte{ // Make go vet happy.
-=======
-		MerkleRoot: ShaHash([HashSize]byte{ // Make go vet happy.
->>>>>>> d406d9e5
 			0x98, 0x20, 0x51, 0xfd, 0x1e, 0x4b, 0xa7, 0x44,
 			0xbb, 0xbe, 0x68, 0x0e, 0x1f, 0xee, 0x14, 0x67,
 			0x7b, 0xa1, 0xa3, 0xc3, 0x54, 0x0b, 0xf7, 0xb1,
@@ -546,7 +444,6 @@
 		StakeVersion: uint32(0x7e1eca57),
 	},
 	Transactions: 1,
-<<<<<<< HEAD
 	Hashes: []*chainhash.Hash{
 		(*chainhash.Hash)(&[chainhash.HashSize]byte{ // Make go vet happy.
 			0x98, 0x20, 0x51, 0xfd, 0x1e, 0x4b, 0xa7, 0x44,
@@ -558,10 +455,6 @@
 	STransactions: 1,
 	SHashes: []*chainhash.Hash{
 		(*chainhash.Hash)(&[chainhash.HashSize]byte{ // Make go vet happy.
-=======
-	Hashes: []*ShaHash{
-		(*ShaHash)(&[HashSize]byte{ // Make go vet happy.
->>>>>>> d406d9e5
 			0x98, 0x20, 0x51, 0xfd, 0x1e, 0x4b, 0xa7, 0x44,
 			0xbb, 0xbe, 0x68, 0x0e, 0x1f, 0xee, 0x14, 0x67,
 			0x7b, 0xa1, 0xa3, 0xc3, 0x54, 0x0b, 0xf7, 0xb1,
