--- conflicted
+++ resolved
@@ -27,16 +27,9 @@
 func calcMinRequiredTxRelayFee(serializedSize int64, minRelayTxFee dcrutil.Amount) int64 {
 	// Calculate the minimum fee for a transaction to be allowed into the
 	// mempool and relayed by scaling the base fee (which is the minimum
-<<<<<<< HEAD
 	// free transaction relay fee).  minTxRelayFee is in Atom/KB, so
-	// divide the transaction size by 1000 to convert to kilobytes.  Also,
-	// integer division is used so fees only increase on full kilobyte
-	// boundaries.
-=======
-	// free transaction relay fee). minTxRelayFee is in Satoshi/kB so
-	// multiply by serializedSize (which is in bytes) and divide by 1000 to get
-	// minimum Satoshis.
->>>>>>> 4b7206b5
+	// multiply by serializedSize (which is in bytes) and divide by 1000 to
+	// get minimum Atoms.
 	minFee := (serializedSize * int64(minRelayTxFee)) / 1000
 
 	if minFee == 0 && minRelayTxFee > 0 {
